import logging
from collections import OrderedDict
from multiprocessing import Process

import pytest
import requests_mock
from assemblyline.common.version import FRAMEWORK_VERSION, SYSTEM_VERSION
from assemblyline_v4_service.common import helper
from assemblyline_v4_service.common.api import *
from requests import ConnectionError, Session, Timeout


def test_development_mode():
    assert DEVELOPMENT_MODE is True


def test_serviceapierror_init():
    # Init with None
    sae = ServiceAPIError(None, None)
    assert sae.api_response is None
    assert sae.api_version is None
    assert sae.status_code is None

    # Init with values
    sae = ServiceAPIError("message", 200, {"blah": "blah"}, "v4")
    assert sae.api_response == {"blah": "blah"}
    assert sae.api_version == "v4"
    assert sae.status_code == 200


def test_serviceapi_init():
    service_attributes = helper.get_service_attributes()
    sa = ServiceAPI(service_attributes, None)
    assert sa.log is None
    assert isinstance(sa.session, Session)
    # This value could change with different versions of Python requests
    assert sa.session.headers.pop("user-agent")
    # This changes relative to the data model
    assert sa.session.headers.pop("accept-encoding")
    # This changes when run from a container
    assert sa.session.headers.pop("container-id")
    assert sa.session.headers.__dict__ == {
        '_store': OrderedDict(
            [
                # ('user-agent', ('User-Agent', 'python-requests/2.31.0')),
                # ('accept-encoding', ('Accept-Encoding', 'gzip, deflate')),
                ('accept', ('Accept', '*/*')),
                ('connection', ('Connection', 'keep-alive')),
<<<<<<< HEAD
                ('x_apikey', ('X_APIKEY', DEFAULT_AUTH_KEY)),
                # ('container_id', ('container_id', 'dev-service')),
                ('service_name', ('service_name', 'Sample')),
                ('service_version', ('service_version', f'{FRAMEWORK_VERSION}.{SYSTEM_VERSION}.0.dev0'))
=======
                ('x-apikey', ('X-APIKey', DEFAULT_AUTH_KEY)),
                # ('Container-ID', ('Container-ID', 'dev-service')),
                ('service-name', ('Service-Name', 'Sample')),
                ('service-version', ('Service-Version', '4.4.0.dev0')),
                ('service-tool-version', ('Service-Tool-Version', ''))
>>>>>>> 007fd085
            ]
        )
    }


def test_serviceapi_with_retries():
    service_attributes = helper.get_service_attributes()
    log = logging.getLogger('assemblyline')
    sa = ServiceAPI(service_attributes, log)
    with requests_mock.Mocker() as m:
        url = f"{sa.service_api_host}/api/v1/blah/"

        # ConnectionError
        m.get(url, exc=ConnectionError)
        p1 = Process(target=sa._with_retries, args=(sa.session.get, url),
                     name="_with_retries with exception ConnectionError")
        p1.start()
        p1.join(timeout=2)
        p1.terminate()
        assert p1.exitcode is None

        # Timeout
        m.get(url, exc=Timeout)
        p1 = Process(target=sa._with_retries, args=(sa.session.get, url),
                     name="_with_retries with exception ConnectionError")
        p1.start()
        p1.join(timeout=2)
        p1.terminate()
        assert p1.exitcode is None

        # Status code of 200
        m.get(url, status_code=200, json={"api_response": "blah"})
        assert sa._with_retries(sa.session.get, url) == "blah"

        # Status code of 400 and no "api_error_message" key
        m.get(url, status_code=400, json={})
        with pytest.raises(ServiceAPIError):
            sa._with_retries(sa.session.get, url)

        # Status code of 400 and the required keys
        m.get(url, status_code=400, json={"api_error_message": "blah",
              "api_server_version": "blah", "api_response": "blah"})
        with pytest.raises(ServiceAPIError):
            sa._with_retries(sa.session.get, url)


def test_serviceapi_get_safelist():
    service_attributes = helper.get_service_attributes()
    log = logging.getLogger('assemblyline')
    sa = ServiceAPI(service_attributes, log)
    assert sa.get_safelist() == {}

    # TODO
    # Test not in development mode


def test_serviceapi_lookup_safelist():
    service_attributes = helper.get_service_attributes()
    log = logging.getLogger('assemblyline')
    sa = ServiceAPI(service_attributes, log)
    assert sa.lookup_safelist("qhash") is None

    # TODO
    # Test not in development mode

# TODO
# SafelistClient requires forge access

# def test_privilegedserviceapi_init():
#     log = logging.getLogger('assemblyline')
#     psa = PrivilegedServiceAPI(log)
#     assert psa.log == log
#     assert isinstance(psa.safelist_client, SafelistClient)


# def test_privilegedserviceapi_get_safelist():
#     log = logging.getLogger('assemblyline')
#     psa = PrivilegedServiceAPI(log)
#     assert psa.get_safelist() == {}

#     # TODO
#     # Test not in development mode


# def test_privilegedserviceapi_lookup_safelist():
#     log = logging.getLogger('assemblyline')
#     psa = PrivilegedServiceAPI(log)
#     assert psa.lookup_safelist("qhash") is None

    # TODO
    # Test not in development mode<|MERGE_RESOLUTION|>--- conflicted
+++ resolved
@@ -46,18 +46,11 @@
                 # ('accept-encoding', ('Accept-Encoding', 'gzip, deflate')),
                 ('accept', ('Accept', '*/*')),
                 ('connection', ('Connection', 'keep-alive')),
-<<<<<<< HEAD
-                ('x_apikey', ('X_APIKEY', DEFAULT_AUTH_KEY)),
-                # ('container_id', ('container_id', 'dev-service')),
-                ('service_name', ('service_name', 'Sample')),
-                ('service_version', ('service_version', f'{FRAMEWORK_VERSION}.{SYSTEM_VERSION}.0.dev0'))
-=======
                 ('x-apikey', ('X-APIKey', DEFAULT_AUTH_KEY)),
                 # ('Container-ID', ('Container-ID', 'dev-service')),
                 ('service-name', ('Service-Name', 'Sample')),
-                ('service-version', ('Service-Version', '4.4.0.dev0')),
+                ('service-version', ('Service-Version', f'{FRAMEWORK_VERSION}.{SYSTEM_VERSION}.0.dev0')),
                 ('service-tool-version', ('Service-Tool-Version', ''))
->>>>>>> 007fd085
             ]
         )
     }
