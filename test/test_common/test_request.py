import os
import tempfile
from logging import Logger
from test.test_common import TESSERACT_LIST, setup_module

import pytest
from assemblyline_v4_service.common.request import ServiceRequest
from assemblyline_v4_service.common.result import get_heuristic_primitives
from assemblyline_v4_service.common.task import MaxExtractedExceeded, Task

from assemblyline.odm.messages.task import Task as ServiceTask

# Ensure service manifest is instantiated before importing from OCR submodule
setup_module()

@pytest.fixture
def service_request():
    st = ServiceTask({
        "service_config": {},
        "metadata": {},
        "min_classification": "",
        "fileinfo": {
            "magic": "blah",
            "md5": "d41d8cd98f00b204e9800998ecf8427e",
            "sha256": "e3b0c44298fc1c149afbf4c8996fb92427ae41e4649b934ca495991b7852b855",
            "sha1": "da39a3ee5e6b4b0d3255bfef95601890afd80709",
            "size": 0,
            "type": "text/plain",
        },
        "filename": "blah",
        "service_name": "blah",
        "max_files": 0,
    })
    t = Task(st)
    service_request = ServiceRequest(t)
    return service_request


def test_init(service_request):
    assert isinstance(service_request.log, Logger)
    assert os.path.exists(service_request._working_directory)
    assert service_request.deep_scan is False
    assert service_request.extracted == []
    assert service_request.file_name == "blah"
    assert service_request.file_type == "text/plain"
    assert service_request.file_size == 0
    assert service_request._file_path is None
    assert service_request.max_extracted == 0
    assert service_request.md5 == "d41d8cd98f00b204e9800998ecf8427e"
    assert service_request.sha1 == "da39a3ee5e6b4b0d3255bfef95601890afd80709"
    assert service_request.sha256 == "e3b0c44298fc1c149afbf4c8996fb92427ae41e4649b934ca495991b7852b855"
    assert isinstance(service_request.sid, str)
    assert isinstance(service_request.task, Task)


def test_add_extracted(service_request):

    # Bare minimum, empty file is ignored
    _, path = tempfile.mkstemp()
    service_request.add_extracted(path, "name", "description")
    assert service_request.extracted == []

    with open(path, "w") as f:
        f.write("test")

    # Now the file is not empty
    service_request.add_extracted(path, "name", "description")
    assert service_request.extracted == [
        {
            'allow_dynamic_recursion': False,
            'classification': 'TLP:C',
            'description': 'description',
            'is_section_image': False,
            'is_supplementary': False,
            'name': 'name',
            'parent_relation': 'EXTRACTED',
            'path': path,
            'sha256': '9f86d081884c7d659a2feaa0c55ad015a3bf4f1b2b0b822cd15d6c15b0f00a08'
        },
    ]

    # Raise MaxExtractedExceeded
    service_request.task.max_extracted = -1
    service_request.extracted.clear()
    with pytest.raises(MaxExtractedExceeded):
        service_request.add_extracted(path, "name", "description")

    # Adding a file with a bunch of settings
    service_request.task.max_extracted = 1
    service_request.add_extracted(
        path, "name", "description", classification="TLP:AMBER",
        allow_dynamic_recursion=True, parent_relation="DYNAMIC"
    )
    # Note that classification is not enforced
    assert service_request.extracted == [
        {
            'allow_dynamic_recursion': True,
            'classification': 'TLP:C',
            'description': 'description',
            'is_section_image': False,
            'is_supplementary': False,
            'name': 'name',
            'parent_relation': 'DYNAMIC',
            'path': path,
            'sha256': '9f86d081884c7d659a2feaa0c55ad015a3bf4f1b2b0b822cd15d6c15b0f00a08'
        },
    ]


@pytest.mark.skipif(len(TESSERACT_LIST) < 1, reason="Requires tesseract-ocr apt package")
def test_add_image(service_request):
<<<<<<< HEAD
    if os.getcwd().endswith("/test"):
        image_path = os.path.join(
            os.getcwd(),
            "test_common/b32969aa664e3905c20f865cdd7b921f922678f5c3850c78e4c803fbc1757a8e")
    else:
        image_path = os.path.join(
            os.getcwd(),
            "test/test_common/b32969aa664e3905c20f865cdd7b921f922678f5c3850c78e4c803fbc1757a8e")
=======
    image_path = os.path.join(os.path.dirname(__file__), "b32969aa664e3905c20f865cdd7b921f922678f5c3850c78e4c803fbc1757a8e")
>>>>>>> 66920a7f

    # Basic
    assert service_request.add_image(image_path, "image_name", "description of image") == {
        'img': {
            'description': 'description of image',
            'name': 'image_name',
            'sha256': '09bf99ab5431af13b701a06dc2b04520aea9fd346584fa2a034d6d4af0c57329'
        },
        'thumb': {
            'description': 'description of image (thumbnail)',
            'name': 'image_name.thumb',
            'sha256': '1af0e0d99845493b64cf402b3704170f17ecf15001714016e48f9d4854218901'
        }
    }

    for item in service_request.task.supplementary:
        item.pop("path")
    assert service_request.task.supplementary == [
        {
            'allow_dynamic_recursion': False,
            'classification': 'TLP:C',
            'description': 'description of image',
            'is_section_image': True,
            'is_supplementary': True,
            'name': 'image_name',
            'parent_relation': 'INFORMATION',
            'sha256': '09bf99ab5431af13b701a06dc2b04520aea9fd346584fa2a034d6d4af0c57329'
        },
        {
            'allow_dynamic_recursion': False,
            'classification': 'TLP:C',
            'description': 'description of image (thumbnail)',
            'is_section_image': True,
            'is_supplementary': True,
            'name': 'image_name.thumb',
            'parent_relation': 'INFORMATION',
            'sha256': '1af0e0d99845493b64cf402b3704170f17ecf15001714016e48f9d4854218901'
        },
    ]

    service_request.task.supplementary.clear()

    # Classification, OCR heuristic, OCR_IO, image with no password
    ocr_heuristic_id = 1
    _, path = tempfile.mkstemp()
    ocr_io = open(path, "w")
    data = service_request.add_image(image_path, "image_name", "description of image",
                                     "TLP:A", ocr_heuristic_id, ocr_io)
    assert data["img"] == {
        'description': 'description of image',
        'name': 'image_name',
        'sha256': '09bf99ab5431af13b701a06dc2b04520aea9fd346584fa2a034d6d4af0c57329'
    }
    assert data["thumb"] == {
        'description': 'description of image (thumbnail)',
        'name': 'image_name.thumb',
        'sha256': '1af0e0d99845493b64cf402b3704170f17ecf15001714016e48f9d4854218901'
    }
    assert data["ocr_section"].__dict__["section_body"].__dict__ == {
        '_config': {},
        '_data': {
            'ransomware': [
                "YOUR FILES HAVE BEEN ENCRYPTED AND YOU WON'T BE "
                'ABLE TO DECRYPT THEM.',
                'YOU CAN BUY DECRYPTION SOFTWARE FROM US, THIS '
                'SOFTWARE WILL ALLOW YOU TO RECOVER ALL OF YOUR DATA '
                'AND',
                'RANSOMWARE FROM YOUR COMPUTER. THE PRICE OF THE '
                'SOFTWARE IS $.2..%.. PAYMENT CAN BE MADE IN BITCOIN '
                'OR XMR.',
                'How 00! PAY, WHERE DO | GET BITCOIN OR XMR?',
                'YOURSELF TO FIND OUT HOW TO BUY BITCOIN OR XMR.',
                'PAYMENT INFORMATION: SEND $15, TO ONE OF OUR CRYPTO '
                'ADDRESSES, THEN SEND US EMAIL WITH PAYMENT',
                "CONFIRMATION AND YOU'LL GET THE DECRYPTION SOFTWARE IN EMAIL.",
                "BTC ADDRESS : bciqsht77cpgw7kv420r4secmu88g34wvn96dsyc5s",
            ]
        },
        '_format': 'KEY_VALUE'
    }

    heur_dict = get_heuristic_primitives(data["ocr_section"].__dict__["_heuristic"])

    assert heur_dict == {
        'heur_id': 1, 'score': 1200, 'attack_ids': ['T1005'],
        'signatures': {'ransomware_strings': 8},
        'frequency': 0, 'score_map': {}}

    assert service_request.temp_submission_data == {}

    service_request.task.supplementary.clear()

    # Classification, OCR heuristic, OCR_IO, image with password
<<<<<<< HEAD
    if os.getcwd().endswith("/test"):
        image_path = os.path.join(
            os.getcwd(),
            "test_common/4031ed8786439eee24b87f84901e38038a76b8c55e9d87dd5a7d88df2806c1cf")
    else:
        image_path = os.path.join(
            os.getcwd(),
            "test/test_common/4031ed8786439eee24b87f84901e38038a76b8c55e9d87dd5a7d88df2806c1cf")
=======
    image_path = os.path.join(os.path.dirname(__file__), "4031ed8786439eee24b87f84901e38038a76b8c55e9d87dd5a7d88df2806c1cf")
>>>>>>> 66920a7f
    _, path = tempfile.mkstemp()
    ocr_io = open(path, "w")
    data = service_request.add_image(image_path, "image_name", "description of image",
                                     "TLP:A", ocr_heuristic_id, ocr_io)
    assert data["img"] == {
        'description': 'description of image',
        'name': 'image_name',
        'sha256': '9dac3e45d5a20626b5a96bcfb708160fb36690c41d07cad912289186726f9e57'
    }
    assert data["thumb"] == {
        'description': 'description of image (thumbnail)',
        'name': 'image_name.thumb',
        'sha256': '558358f966f17197a6a8dd479b99b6d5428f0848bc4c2b2511e6f34f5d2db645'
    }
    assert data["ocr_section"].__dict__["section_body"].__dict__ == {
        '_config': {},
        '_data': {'password': ['DOCUMENT PASSWORD: 975']},
        '_format': 'KEY_VALUE'
    }

    heur_dict = get_heuristic_primitives(data["ocr_section"].__dict__["_heuristic"])

    assert heur_dict == {
        'heur_id': 1, 'score': 250, 'attack_ids': ['T1005'],
        'signatures': {'password_strings': 1},
        'frequency': 0, 'score_map': {}}

    assert service_request.temp_submission_data == {'passwords': [' 975', '975', 'DOCUMENT', 'PASSWORD', 'PASSWORD:']}


def test_add_supplementary(service_request):
    # Bare minimum, empty file is ignored
    _, path = tempfile.mkstemp()
    service_request.add_supplementary(path, "name", "description")
    assert service_request.task.supplementary == []

    with open(path, "w") as f:
        f.write("test")

    # Now the file is not empty
    service_request.add_supplementary(path, "name", "description")
    assert service_request.task.supplementary == [
        {
            'allow_dynamic_recursion': False,
            'classification': 'TLP:C',
            'description': 'description',
            'is_section_image': False,
            'is_supplementary': True,
            'name': 'name',
            'parent_relation': 'INFORMATION',
            'path': path,
            'sha256': '9f86d081884c7d659a2feaa0c55ad015a3bf4f1b2b0b822cd15d6c15b0f00a08'
        },
    ]


def test_drop(service_request):
    service_request.drop()
    assert service_request.task.drop_file is True


def test_file_path(service_request):
    # File does not exist
    with pytest.raises(Exception):
        service_request.file_path

    # File exists now
    file_path = os.path.join(tempfile.gettempdir(), "e3b0c44298fc1c149afbf4c8996fb92427ae41e4649b934ca495991b7852b855")
    with open(file_path, "w") as f:
        f.write("")
    assert service_request.file_path == file_path
    os.remove(file_path)


def test_file_contents(service_request):
    file_path = os.path.join(tempfile.gettempdir(), "e3b0c44298fc1c149afbf4c8996fb92427ae41e4649b934ca495991b7852b855")
    with open(file_path, "w") as f:
        f.write("")

    assert service_request.file_contents == b""
    os.remove(file_path)


def test_get_param(service_request):
    # Submission parameter does not exist
    with pytest.raises(Exception):
        service_request.get_param("blah")

    # Submission parameter exists
    service_request.task.service_config = {"blah": "blah"}
    assert service_request.get_param("blah") == "blah"


def test_result_getter(service_request):
    assert service_request.result is None


def test_result_setter(service_request):
    service_request.result = "blah"
    assert service_request.result == "blah"


def test_set_service_context(service_request):
    service_request.set_service_context("blah")
    assert service_request.task.service_context == "blah"


def test_temp_submission_data_getter(service_request):
    assert service_request.temp_submission_data == {}


def test_temp_submission_data_setter(service_request):
    service_request.temp_submission_data = {"blah": "blah"}
    assert service_request.temp_submission_data == {"blah": "blah"}<|MERGE_RESOLUTION|>--- conflicted
+++ resolved
@@ -12,6 +12,10 @@
 
 # Ensure service manifest is instantiated before importing from OCR submodule
 setup_module()
+
+# Ensure service manifest is instantiated before importing from OCR submodule
+setup_module()
+
 
 @pytest.fixture
 def service_request():
@@ -109,18 +113,9 @@
 
 @pytest.mark.skipif(len(TESSERACT_LIST) < 1, reason="Requires tesseract-ocr apt package")
 def test_add_image(service_request):
-<<<<<<< HEAD
-    if os.getcwd().endswith("/test"):
-        image_path = os.path.join(
-            os.getcwd(),
-            "test_common/b32969aa664e3905c20f865cdd7b921f922678f5c3850c78e4c803fbc1757a8e")
-    else:
-        image_path = os.path.join(
-            os.getcwd(),
-            "test/test_common/b32969aa664e3905c20f865cdd7b921f922678f5c3850c78e4c803fbc1757a8e")
-=======
-    image_path = os.path.join(os.path.dirname(__file__), "b32969aa664e3905c20f865cdd7b921f922678f5c3850c78e4c803fbc1757a8e")
->>>>>>> 66920a7f
+    image_path = os.path.join(
+        os.path.dirname(__file__),
+        "b32969aa664e3905c20f865cdd7b921f922678f5c3850c78e4c803fbc1757a8e")
 
     # Basic
     assert service_request.add_image(image_path, "image_name", "description of image") == {
@@ -214,18 +209,9 @@
     service_request.task.supplementary.clear()
 
     # Classification, OCR heuristic, OCR_IO, image with password
-<<<<<<< HEAD
-    if os.getcwd().endswith("/test"):
-        image_path = os.path.join(
-            os.getcwd(),
-            "test_common/4031ed8786439eee24b87f84901e38038a76b8c55e9d87dd5a7d88df2806c1cf")
-    else:
-        image_path = os.path.join(
-            os.getcwd(),
-            "test/test_common/4031ed8786439eee24b87f84901e38038a76b8c55e9d87dd5a7d88df2806c1cf")
-=======
-    image_path = os.path.join(os.path.dirname(__file__), "4031ed8786439eee24b87f84901e38038a76b8c55e9d87dd5a7d88df2806c1cf")
->>>>>>> 66920a7f
+    image_path = os.path.join(
+        os.path.dirname(__file__),
+        "4031ed8786439eee24b87f84901e38038a76b8c55e9d87dd5a7d88df2806c1cf")
     _, path = tempfile.mkstemp()
     ocr_io = open(path, "w")
     data = service_request.add_image(image_path, "image_name", "description of image",
