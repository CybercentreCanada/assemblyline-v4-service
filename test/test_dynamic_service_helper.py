import os
from uuid import UUID

import pytest

SERVICE_CONFIG_NAME = "service_manifest.yml"
TEMP_SERVICE_CONFIG_PATH = os.path.join("/tmp", SERVICE_CONFIG_NAME)


from assemblyline_v4_service.common.dynamic_service_helper import (HOLLOWSHUNTER_TITLE, Artifact, Attribute,
                                                                   NetworkConnection, NetworkDNS, NetworkHTTP, ObjectID,
                                                                   OntologyResults, Process, Sandbox, Signature,
                                                                   convert_sysmon_network, convert_sysmon_processes,
                                                                   extract_iocs_from_text_blob, set_optional_argument,
                                                                   set_required_argument, update_object_items)


def setup_module():
    if not os.path.exists(TEMP_SERVICE_CONFIG_PATH):
        open_manifest = open(TEMP_SERVICE_CONFIG_PATH, "w")
        open_manifest.write(
            "name: Sample\nversion: sample\ndocker_config: \n  image: sample\nheuristics:\n  - heur_id: 17\n"
            "    name: blah\n    description: blah\n    filetype: '*'\n    score: 250"
        )
        open_manifest.close()


def teardown_module():
    if os.path.exists(TEMP_SERVICE_CONFIG_PATH):
        os.remove(TEMP_SERVICE_CONFIG_PATH)


def check_section_equality(this, that) -> bool:
    # Recursive method to check equality of result section and nested sections

    # Heuristics also need their own equality checks
    if this.heuristic and that.heuristic:
        result_heuristic_equality = (
            this.heuristic.attack_ids == that.heuristic.attack_ids
            and this.heuristic.frequency == that.heuristic.frequency
            and this.heuristic.heur_id == that.heuristic.heur_id
            and this.heuristic.score == that.heuristic.score
            and this.heuristic.score_map == that.heuristic.score_map
            and this.heuristic.signatures == that.heuristic.signatures
        )

    elif not this.heuristic and not that.heuristic:
        result_heuristic_equality = True
    else:
        result_heuristic_equality = False

    # Assuming we are given the "root section" at all times, it is safe to say that we don't need to confirm parent
    current_section_equality = (
        result_heuristic_equality
        and this.body == that.body
        and this.body_format == that.body_format
        and this.classification == that.classification
        and this.depth == that.depth
        and len(this.subsections) == len(that.subsections)
        and this.title_text == that.title_text
    )

    if not current_section_equality:
        return False

    for index, subsection in enumerate(this.subsections):
        subsection_equality = check_section_equality(
            subsection, that.subsections[index]
        )
        if not subsection_equality:
            return False

    return True


@pytest.fixture
def dummy_object_class():
    class DummyObject:
        def __init__(self, id=None) -> None:
            self.id = id

    yield DummyObject


@pytest.fixture
def dummy_timestamp_class():
    class DummyEvent:
        class DummyObjectID:
            def __init__(self, item):
                self.time_observed = item.get("time_observed")
                self.guid = item.get("guid")

        def __init__(self, item):
            self.objectid = self.DummyObjectID(item.get("objectid", {}))
            self.pobjectid = self.DummyObjectID(item.get("pobjectid", {}))

    yield DummyEvent


@pytest.fixture
def dummy_task_class():
    class DummyTask:
        def __init__(self):
            self.supplementary = []
            self.extracted = []

    yield DummyTask


@pytest.fixture
def dummy_request_class(dummy_task_class):
    class DummyRequest(dict):
        def __init__(self):
            super(DummyRequest, self).__init__()
            self.task = dummy_task_class()
            self.extracted = self.task.extracted

        def add_supplementary(self, path, name, description):
            self.task.supplementary.append(
                {"path": path, "name": name, "description": description}
            )

        def add_extracted(self, path, name, description):
            self.task.extracted.append(
                {"path": path, "name": name, "description": description}
            )

    yield DummyRequest


class TestModule:
    @staticmethod
    def test_set_required_argument(dummy_object_class):
        dummy = dummy_object_class()
        with pytest.raises(ValueError):
            set_required_argument(dummy, "id", None, str)

        with pytest.raises(ValueError):
            set_required_argument(dummy, "id", "", str)

        with pytest.raises(TypeError):
            set_required_argument(dummy, "id", 1, str)

        set_required_argument(dummy, "id", "blah", str)
        assert dummy.id == "blah"

    @staticmethod
    def test_set_optional_argument(dummy_object_class):
        dummy = dummy_object_class()
        set_optional_argument(dummy, "id", None, str)
        assert dummy.id == None

        with pytest.raises(ValueError):
            set_optional_argument(dummy, "id", "", str)

        with pytest.raises(TypeError):
            set_optional_argument(dummy, "id", 1, str)

        set_optional_argument(dummy, "id", "blah", str)
        assert dummy.id == "blah"

    @staticmethod
    def test_update_object_items(dummy_object_class):
        dummy = dummy_object_class()
        update_object_items(
            dummy, {"id": "blah", "something": "blah", "blah": None, "blahblah": ""}
        )
        assert dummy.id == "blah"
        assert dummy.__dict__ == {"id": "blah"}
        assert update_object_items(dummy, {"id": None}) is None


class TestArtifact:
    @staticmethod
    @pytest.mark.parametrize(
        "name, path, description, to_be_extracted",
        [
            (None, None, None, None),
            ("blah", "blah", "blah", True),
            ("blah", "blah", "blah", False),
        ],
    )
    def test_artifact_init(name, path, description, to_be_extracted):
        if any(item is None for item in [name, path, description, to_be_extracted]):
            with pytest.raises(Exception):
                Artifact(
                    name=name,
                    path=path,
                    description=description,
                    to_be_extracted=to_be_extracted,
                )
            return
        a = Artifact(
            name=name,
            path=path,
            description=description,
            to_be_extracted=to_be_extracted,
        )
        assert a.name == name
        assert a.path == path
        assert a.description == description
        assert a.to_be_extracted == to_be_extracted

    @staticmethod
    def test_artifact_as_primitives():
        a = Artifact(
            name="blah", path="blah", description="blah", to_be_extracted="blah", sha256="blah"
        )
        assert a.as_primitives() == {
            "name": "blah",
            "path": "blah",
            "description": "blah",
            "to_be_extracted": "blah",
            "sha256": "blah",
        }


class TestObjectID:
    @staticmethod
    def test_objectid_init():
        # Enforce positional arguments requirements
        with pytest.raises(TypeError):
            ObjectID()

        with pytest.raises(TypeError):
            ObjectID(tag="blah")

        with pytest.raises(ValueError):
            ObjectID(tag="blah", ontology_id="blah")

        default_oid = ObjectID(tag="blah", ontology_id="blah", service_name="blah")
        assert default_oid.tag == "blah"
        assert default_oid.ontology_id == "blah"
        assert default_oid.service_name == "blah"
        assert default_oid.guid is None
        assert default_oid.treeid is None
        assert default_oid.processtree is None
        assert default_oid.time_observed is None
        assert default_oid.session is None

        set_oid = ObjectID(
            tag="blah",
            ontology_id="blah",
            service_name="blah",
            guid="{12345678-1234-5678-1234-567812345678}",
            treeid="blah",
            processtree="blah",
            time_observed="1970-01-01 00:00:01,000",
            session="blah",
        )

        assert set_oid.tag == "blah"
        assert set_oid.ontology_id == "blah"
        assert set_oid.service_name == "blah"
        assert set_oid.guid == "{12345678-1234-5678-1234-567812345678}"
        assert set_oid.treeid == "blah"
        assert set_oid.processtree == "blah"
        assert set_oid.time_observed == "1970-01-01 00:00:01,000"
        assert set_oid.session == "blah"

    @staticmethod
    def test_objectid_as_primitives():
        default_oid = ObjectID(tag="blah", ontology_id="blah", service_name="blah")
        assert default_oid.as_primitives() == {
            "tag": "blah",
            "ontology_id": "blah",
            "service_name": "blah",
            "guid": None,
            "treeid": None,
            "processtree": None,
            "time_observed": None,
            "session": None,
        }

    @staticmethod
    def test_set_tag():
        oid = ObjectID(tag="yaba", ontology_id="blah", service_name="blah")
        oid.set_tag("blah")
        assert oid.tag == "blah"

        oid.set_tag(None)
        assert oid.tag == "blah"

        oid.set_tag("")
        assert oid.tag == "blah"

        oid.set_tag(1.0)
        assert oid.tag == "blah"

    @staticmethod
    def test_set_time_observed():
        oid = ObjectID(tag="blah", ontology_id="blah", service_name="blah")
        oid.set_time_observed("1970-01-01 00:00:01")
        assert oid.time_observed == "1970-01-01 00:00:01"

        with pytest.raises(ValueError):
            oid.set_time_observed(None)

        with pytest.raises(ValueError):
            oid.set_time_observed("blah")

        with pytest.raises(TypeError):
            oid.set_time_observed(1.0)

        oid.set_time_observed("1970-01-01 00:00:02")
        assert oid.time_observed == "1970-01-01 00:00:02"


class TestProcess:
    @staticmethod
    def test_process_init():
        current_pid = 2
        current_ppid = 1
        current_image = "blah"
        current_command_line = "blah"
        current_oid = "blah1"

        parent_image = "blah"
        parent_oid = "blah2"

        current_objectid = ObjectID(
            tag="blah", ontology_id=current_oid, service_name="blah"
        )
        current_p = Process(
            objectid=current_objectid,
            image=current_image,
            start_time="1970-01-01 00:00:01.001",
            pid=current_pid,
            ppid=current_ppid,
            command_line=current_command_line,
        )
        assert current_p.objectid == current_objectid
        assert current_p.pobjectid is None
        assert current_p.pimage is None
        assert current_p.pcommand_line is None
        assert current_p.ppid == 1
        assert current_p.pid == 2
        assert current_p.image == current_image
        assert current_p.command_line == current_command_line
        assert current_p.start_time == "1970-01-01 00:00:01.001"
        assert current_p.end_time is None
        assert current_p.integrity_level is None
        assert current_p.image_hash is None
        assert current_p.original_file_name is None

        pobjectid = ObjectID(
            tag="blah",
            ontology_id=parent_oid,
            service_name="blah",
        )

        set_p1 = Process(
            objectid=current_objectid,
            image=current_image,
            start_time="1970-01-01 00:00:01.001",
            pobjectid=pobjectid,
            pimage=parent_image,
            pcommand_line="C:\\Windows\\System32\\cmd.exe -m bad.exe",
            ppid=123,
            pid=124,
            command_line="C:\\Windows\\System32\\cmd.exe -m bad.exe",
            end_time="1970-01-01 00:00:01.001",
            integrity_level="BLAH",
            image_hash="blah",
            original_file_name="blah",
        )

        assert set_p1.objectid == current_objectid
        assert set_p1.image == current_image
        assert set_p1.start_time == "1970-01-01 00:00:01.001"
        assert set_p1.pobjectid == pobjectid
        assert set_p1.pimage == parent_image
        assert set_p1.pcommand_line == "C:\\Windows\\System32\\cmd.exe -m bad.exe"
        assert set_p1.ppid == 123
        assert set_p1.pid == 124
        assert set_p1.command_line == "C:\\Windows\\System32\\cmd.exe -m bad.exe"
        assert set_p1.end_time == "1970-01-01 00:00:01.001"
        assert set_p1.integrity_level == "blah"
        assert set_p1.image_hash == "blah"
        assert set_p1.original_file_name == "blah"

        with pytest.raises(ValueError):
            Process(
                objectid=current_objectid,
                image=current_image,
                start_time="1970-01-01 00:00:01.001",
                pid=123,
                ppid=123,
            )

        with pytest.raises(ValueError):
            Process(
                objectid=current_objectid,
                image=current_image,
                start_time="1970-01-01 00:00:02.001",
                end_time="1970-01-01 00:00:01.001",
            )

    @staticmethod
    def test_process_as_primitives():
        current_image = "blah"
        current_oid = "blah1"

        current_objectid = ObjectID(
            tag="blah", ontology_id=current_oid, service_name="blah"
        )
        p = Process(
            objectid=current_objectid,
            image=current_image,
            start_time="1970-01-01 00:00:01.001",
        )
        assert p.as_primitives() == {
            "objectid": {
                "tag": "blah",
                "ontology_id": current_oid,
                "service_name": "blah",
                "guid": None,
                "treeid": None,
                "processtree": None,
                "time_observed": "1970-01-01 00:00:01.001",
                "session": None,
            },
            "pobjectid": None,
            "pimage": None,
            "pcommand_line": None,
            "ppid": None,
            "pid": None,
            "image": current_image,
            "command_line": None,
            "start_time": "1970-01-01 00:00:01.001",
            "end_time": None,
            "integrity_level": None,
            "image_hash": None,
            "original_file_name": None,
        }

    @staticmethod
    def test_process_update():
        current_image = "blah"
        current_oid = "blah1"

        current_objectid = ObjectID(
            tag="blah", ontology_id=current_oid, service_name="blah"
        )
        p = Process(
            objectid=current_objectid,
            image=current_image,
            start_time="1970-01-01 00:00:01.001",
        )

        p.update(image=None)
        assert p.image == current_image

        p.update(
            objectid={
                "guid": "{12345678-1234-5678-1234-567812345679}",
                "treeid": "blah",
                "processtree": "blah",
                "time_observed": "1970-01-01 00:00:01.002",
            }
        )
        assert p.objectid.guid == "{12345678-1234-5678-1234-567812345679}"
        assert p.objectid.treeid == "blah"
        assert p.objectid.processtree == "blah"
        assert p.objectid.time_observed == "1970-01-01 00:00:01.001"

        p.update(command_line="C:\\program files\\blah")
        assert p.command_line == "C:\\program files\\blah"

        p.update(
            pobjectid={
                "guid": "{12345678-1234-5678-1234-567812345679}",
                "tag": "blah",
                "treeid": "blah",
                "processtree": "blah",
                "time_observed": 1,
                "ontology_id": "blah",
                "service_name": "blah",
            }
        )
        assert p.pobjectid.guid == "{12345678-1234-5678-1234-567812345679}"
        assert p.pobjectid.tag == "blah"
        assert p.pobjectid.treeid == "blah"
        assert p.pobjectid.processtree == "blah"
        assert p.pobjectid.time_observed == 1

        p = Process(
            objectid=current_objectid,
            image=current_image,
            start_time="1970-01-01 00:00:01.001",
        )
        pobjectid = ObjectID(
            guid="{12345678-1234-5678-1234-567812345678}",
            tag="blah2",
            treeid="blah2",
            processtree="blah2",
            time_observed="1970-01-01 00:00:01.001",
            ontology_id="blah",
            service_name="blah",
        )
        p.update(pobjectid=pobjectid)
        assert p.pobjectid.guid == "{12345678-1234-5678-1234-567812345678}"
        assert p.pobjectid.tag == "blah2"
        assert p.pobjectid.treeid == "blah2"
        assert p.pobjectid.processtree == "blah2"
        assert p.pobjectid.time_observed == "1970-01-01 00:00:01.001"

        p.update(pimage="C:\\program files\\blah")
        assert p.pimage == "C:\\program files\\blah"

        p.update(integrity_level="BLAH")
        assert p.integrity_level == "blah"

    @staticmethod
    def test_set_parent():
        current_image = "blah"
        current_oid = "blah1"
        current_objectid = ObjectID(
            tag="blah", ontology_id=current_oid, service_name="blah"
        )

        parent_image = "blah"
        parent_oid = "blah2"
        parent_objectid = ObjectID(
            tag="blah", ontology_id=parent_oid, service_name="blah"
        )
        child_p1 = Process(
            objectid=current_objectid,
            image=current_image,
            start_time="1970-01-01 00:00:01.001",
        )
        parent_p1 = Process(
            objectid=parent_objectid,
            image=parent_image,
            start_time="1970-01-01 00:00:01.001",
            command_line="blah",
            pid=123,
        )
        child_p1.set_parent(parent_p1)

        assert child_p1.pobjectid.guid == parent_p1.objectid.guid
        assert child_p1.pobjectid.tag == parent_p1.objectid.tag
        assert child_p1.pobjectid.treeid == parent_p1.objectid.treeid
        assert child_p1.pobjectid.processtree == parent_p1.objectid.processtree
        assert child_p1.pobjectid.time_observed == parent_p1.objectid.time_observed
        assert child_p1.pimage == parent_p1.image
        assert child_p1.pcommand_line == parent_p1.command_line
        assert child_p1.ppid == parent_p1.pid

        child_p2 = Process(
            objectid=current_objectid,
            image=current_image,
            start_time="1970-01-01 00:00:01.001",
            pcommand_line="blah",
        )
        parent_p2 = Process(
            objectid=parent_objectid,
            image=parent_image,
            start_time="1970-01-01 00:00:01.001",
            command_line="blahblah",
            pid=123,
        )
        child_p2.set_parent(parent_p2)

        assert child_p2.pobjectid.guid == parent_p2.objectid.guid
        assert child_p2.pobjectid.tag == parent_p2.objectid.tag
        assert child_p2.pobjectid.treeid == parent_p2.objectid.treeid
        assert child_p2.pobjectid.processtree == parent_p2.objectid.processtree
        assert child_p2.pobjectid.time_observed == parent_p2.objectid.time_observed
        assert child_p2.pimage == parent_p2.image
        assert child_p2.pcommand_line == "blah"
        assert child_p2.ppid == parent_p2.pid

    @staticmethod
    def test_set_start_time():
        current_objectid = ObjectID(tag="blah", ontology_id="blah", service_name="blah")
        p = Process(
            objectid=current_objectid,
            image="blah",
            start_time="1970-01-01 00:00:00.001",
        )
        p.set_start_time("1970-01-01 00:00:01.001")
        assert p.start_time == "1970-01-01 00:00:01.001"

    @staticmethod
    def test_set_end_time():
        current_objectid = ObjectID(tag="blah", ontology_id="blah", service_name="blah")
        p = Process(
            objectid=current_objectid,
            image="blah",
            start_time="1970-01-01 00:00:00.001",
        )
        p.set_end_time("1970-01-01 00:00:01.001")
        assert p.end_time == "1970-01-01 00:00:01.001"

    @staticmethod
    def test_is_guid_a_match():
        current_objectid = ObjectID(
            tag="blah",
            ontology_id="blah",
            service_name="blah",
            guid="{12345678-1234-5678-1234-567812345678}",
        )
        p = Process(
            objectid=current_objectid,
            image="blah",
            start_time="1970-01-01 00:00:00.001",
        )
        assert p.is_guid_a_match("{12345678-1234-5678-1234-567812345678}")
        assert not p.is_guid_a_match("{12345678-1234-5678-1234-567812345670}")

    @staticmethod
    def test_set_objectid_tag():
        current_objectid = ObjectID(tag="blah", ontology_id="blah", service_name="blah")
        p = Process(
            objectid=current_objectid,
            image="blah",
            start_time="1970-01-01 00:00:00.001",
        )
        p.set_objectid_tag("C:\\program files\\blah")
        assert p.objectid.tag == "?pf86\\blah"

    @staticmethod
    def test_create_objectid_tag():
        tag = Process.create_objectid_tag("C:\\program files\\blah")
        assert tag == "?pf86\\blah"

    @staticmethod
    def test_set_pobjectid_tag():
        current_objectid = ObjectID(tag="blah", ontology_id="blah", service_name="blah")
        p = Process(
            objectid=current_objectid,
            image="blah",
            start_time="1970-01-01 00:00:00.001",
        )

        p.set_pobjectid_tag("")
        assert p.pobjectid is None

        assert p.pobjectid is None

        parent_objectid = ObjectID(tag="blah", ontology_id="blah", service_name="blah")
        p = Process(
            objectid=current_objectid,
            image="blah",
            start_time="1970-01-01 00:00:00.001",
            pobjectid=parent_objectid,
        )
        p.set_pobjectid_tag("C:\\program files\\blah")
        assert p.pobjectid.tag == "?pf86\\blah"

    @staticmethod
    def test_process_update_objectid():
        current_objectid = ObjectID(tag="blah", ontology_id="blah", service_name="blah")
        p = Process(
            objectid=current_objectid, image="blah", start_time="1970-01-01 00:00:00"
        )
        p.update_objectid()
        assert p.objectid.tag == "blah"
        assert p.objectid.ontology_id == "blah"
        assert p.objectid.service_name == "blah"
        assert p.objectid.guid is None
        assert p.objectid.treeid is None
        assert p.objectid.processtree is None
        assert p.objectid.time_observed == "1970-01-01 00:00:00"
        assert p.objectid.session is None

        p.update_objectid(
            guid="{12345678-1234-5678-1234-567812345678}",
            tag="blah",
            treeid="blah",
            processtree="blah",
            time_observed="1970-01-01 00:00:02",
            session="blah",
        )

        assert p.objectid.tag == "blah"
        assert p.objectid.ontology_id == "blah"
        assert p.objectid.service_name == "blah"
        assert p.objectid.guid == "{12345678-1234-5678-1234-567812345678}"
        assert p.objectid.treeid == "blah"
        assert p.objectid.processtree == "blah"
        assert p.objectid.time_observed == "1970-01-01 00:00:00"
        assert p.objectid.session == "blah"

    @staticmethod
    def test_process_update_pobjectid():
        current_objectid = ObjectID(tag="blah", ontology_id="blah", service_name="blah")
        p = Process(
            objectid=current_objectid, image="blah", start_time="1970-01-01 00:00:00"
        )
        p.update_pobjectid()
        assert p.pobjectid is None

        p.update_pobjectid(
            guid="{12345678-1234-5678-1234-567812345678}",
            tag="blah",
            treeid="blah",
            processtree="blah",
            time_observed="1970-01-01 00:00:00",
            session="blah",
        )
        assert p.pobjectid is None

        p.update_pobjectid(
            guid="{12345678-1234-5678-1234-567812345678}",
            tag="blah",
            ontology_id="blah",
            service_name="blah",
            treeid="blah",
            processtree="blah",
            time_observed="1970-01-01 00:00:02",
            session="blah",
        )
        assert p.pobjectid.guid == "{12345678-1234-5678-1234-567812345678}"
        assert p.pobjectid.tag == "blah"
        assert p.pobjectid.ontology_id == "blah"
        assert p.pobjectid.service_name == "blah"
        assert p.pobjectid.treeid == "blah"
        assert p.pobjectid.processtree == "blah"
        assert p.pobjectid.time_observed == "1970-01-01 00:00:02"
        assert p.pobjectid.session == "blah"

    @staticmethod
    @pytest.mark.parametrize(
        "path, expected_result",
        [
            ("blah", "x86"),
            ("C:\\program files\\blah", "x86"),
            ("C:\\program files (x86)\\blah", "x86_64"),
            ("C:\\syswow64\\blah", "x86_64"),
        ],
    )
    def test_determine_arch(path, expected_result):
        current_objectid = ObjectID(tag="blah", ontology_id="blah", service_name="blah")
        p = Process(
            objectid=current_objectid, image=path, start_time="1970-01-01 00:00:00.001"
        )
        actual_result = p._determine_arch(path)
        assert actual_result == expected_result

    @staticmethod
    @pytest.mark.parametrize(
        "path, rule, expected_result",
        [
            ("blah", {"pattern": "", "replacement": ""}, "blah"),
            ("blah", {"pattern": "ah", "replacement": "ue"}, "blah"),
            ("blah", {"pattern": "bl", "replacement": "y"}, "yah"),
        ],
    )
    def test_pattern_substitution(path, rule, expected_result):
        actual_result = Process._pattern_substitution(path, rule)
        assert actual_result == expected_result

    @staticmethod
    @pytest.mark.parametrize(
        "path, rule, expected_result",
        [
            ("blah", {"regex": "", "replacement": ""}, "blah"),
            ("blah", {"regex": "bl*ah", "replacement": "bl"}, "blah"),
            ("blah", {"regex": "\\bl*ah", "replacement": "bl"}, "blah"),
            ("blaah", {"regex": "bl*ah", "replacement": "blue"}, "blue"),
        ],
    )
    def test_regex_substitution(path, rule, expected_result):
        actual_result = Process._regex_substitution(path, rule)
        assert actual_result == expected_result

    @staticmethod
    @pytest.mark.parametrize(
        "path, arch, expected_result",
        [
            ("blah", None, "blah"),
            ("C:\\Program Files\\Word.exe", None, "?pf86\\word.exe"),
            ("C:\\Program Files (x86)\\Word.exe", None, "?pf86\\word.exe"),
            ("C:\\Program Files (x86)\\Word.exe", "x86_64", "?pf86\\word.exe"),
            ("C:\\Windows\\System32\\Word.exe", None, "?sys32\\word.exe"),
            ("C:\\Windows\\SysWow64\\Word.exe", None, "?sys32\\word.exe"),
            ("C:\\Windows\\SysWow64\\Word.exe", "x86", "?win\\syswow64\\word.exe"),
            ("C:\\Windows\\SysWow64\\Word.exe", "x86_64", "?sys32\\word.exe"),
            (
                "C:\\Users\\buddy\\AppData\\Local\\Temp\\Word.exe",
                None,
                "?usrtmp\\word.exe",
            ),
            ("C:\\Users\\buddy\\Word.exe", None, "?usr\\word.exe"),
            ("%WINDIR%\\explorer.exe", None, "?win\\explorer.exe"),
            ("%SAMPLEPATH%\\diagerr.exe", None, "?usrtmp\\diagerr.exe"),
        ],
    )
    def test_normalize_path(path, arch, expected_result):
        actual_result = Process._normalize_path(path, arch)
        assert actual_result == expected_result


class TestNetworkConnection:
    @staticmethod
    def test_network_connection_init():
        current_objectid = ObjectID(tag="blah", ontology_id="blah", service_name="blah")
        default_nc = NetworkConnection(
            objectid=current_objectid,
            destination_ip="1.1.1.1",
            destination_port=1,
            transport_layer_protocol="tcp",
            direction="outbound",
        )
        assert default_nc.objectid == current_objectid
        assert default_nc.destination_ip == "1.1.1.1"
        assert default_nc.destination_port == 1
        assert default_nc.transport_layer_protocol == "tcp"
        assert default_nc.direction == "outbound"
        assert default_nc.process is None
        assert default_nc.source_ip is None
        assert default_nc.source_port is None
        assert default_nc.http_details is None
        assert default_nc.dns_details is None
        assert default_nc.connection_type is None

        # Invalid transport_layer_protocol
        with pytest.raises(ValueError):
            NetworkConnection(
                objectid=current_objectid,
                destination_ip="1.1.1.1",
                destination_port=1,
                transport_layer_protocol="blah",
                direction="outbound",
            )

        # Invalid direction
        with pytest.raises(ValueError):
            NetworkConnection(
                objectid=current_objectid,
                destination_ip="1.1.1.1",
                destination_port=1,
                transport_layer_protocol="tcp",
                direction="blah",
            )

        http_details = NetworkHTTP(
            request_uri="blah",
            request_method="GET",
        )

        dns_details = NetworkDNS(domain="blah", resolved_ips=["blah"], lookup_type="A")

        # Both http and dns details
        with pytest.raises(ValueError):
            NetworkConnection(
                objectid=current_objectid,
                destination_ip="1.1.1.1",
                destination_port=1,
                transport_layer_protocol="tcp",
                direction="outbound",
                http_details=http_details,
                dns_details=dns_details,
            )

        p = Process(
            objectid=current_objectid,
            image="C:\\Windows\\System32\\cmd.exe",
            start_time="1970-01-01 00:00:00.001",
        )
        nc_w_p = NetworkConnection(
            objectid=current_objectid,
            destination_ip="1.1.1.1",
            destination_port=1,
            transport_layer_protocol="tcp",
            direction="outbound",
            process=p,
        )
        assert nc_w_p.process.image == "C:\\Windows\\System32\\cmd.exe"

        # http details but no connection type
        with pytest.raises(ValueError):
            NetworkConnection(
                objectid=current_objectid,
                destination_ip="1.1.1.1",
                destination_port=1,
                transport_layer_protocol="tcp",
                direction="outbound",
                http_details=http_details,
            )

        # dns details but no connection type
        with pytest.raises(ValueError):
            NetworkConnection(
                objectid=current_objectid,
                destination_ip="1.1.1.1",
                destination_port=1,
                transport_layer_protocol="tcp",
                direction="outbound",
                dns_details=dns_details,
            )

        # invalid connection type
        with pytest.raises(ValueError):
            NetworkConnection(
                objectid=current_objectid,
                destination_ip="1.1.1.1",
                destination_port=1,
                transport_layer_protocol="tcp",
                direction="outbound",
                connection_type="blah",
            )

        # http connection type without http details
        with pytest.raises(ValueError):
            NetworkConnection(
                objectid=current_objectid,
                destination_ip="1.1.1.1",
                destination_port=1,
                transport_layer_protocol="tcp",
                direction="outbound",
                connection_type="http",
            )

        # dns connection type without dns details
        with pytest.raises(ValueError):
            NetworkConnection(
                objectid=current_objectid,
                destination_ip="1.1.1.1",
                destination_port=1,
                transport_layer_protocol="tcp",
                direction="outbound",
                connection_type="dns",
            )

    @staticmethod
    def test_network_connection_update_objectid():
        current_objectid = ObjectID(tag="blah", ontology_id="blah", service_name="blah")
        nc = NetworkConnection(
            objectid=current_objectid,
            destination_ip="1.1.1.1",
            destination_port=1,
            transport_layer_protocol="tcp",
            direction="outbound",
        )
        nc.update_objectid()
        assert nc.objectid == current_objectid

        nc.update_objectid(
            processtree="blahblah",
        )
        assert nc.objectid.processtree == "blahblah"

    @staticmethod
    def test_network_connection_update():
        current_objectid = ObjectID(tag="blah", ontology_id="blah", service_name="blah")
        nc = NetworkConnection(
            objectid=current_objectid,
            destination_ip="1.1.1.1",
            destination_port=1,
            transport_layer_protocol="tcp",
            direction="outbound",
        )
        nc.update(destination_ip=None)
        assert nc.destination_ip == "1.1.1.1"

        nc.update(
            objectid={
                "treeid": "blah",
                "processtree": "blah",
                "time_observed": 1,
            }
        )
        assert nc.objectid.treeid == "blah"
        assert nc.objectid.processtree == "blah"
        assert nc.objectid.time_observed == 1

        nc.update(source_ip="blahblah")
        assert nc.source_ip == "blahblah"

        nc.update(process={})
        assert nc.process is None

        p = Process(
            objectid=current_objectid,
            image="C:\\Windows\\System32\\cmd.exe",
            start_time="1970-01-01 00:00:00.001",
        )
        nc.update(process=p)
        assert nc.process.objectid.tag == "blah"

    @staticmethod
    def test_network_connection_update_process():
        current_objectid = ObjectID(tag="blah", ontology_id="blah", service_name="blah")
        nc = NetworkConnection(
            objectid=current_objectid,
            destination_ip="1.1.1.1",
            destination_port=1,
            transport_layer_protocol="tcp",
            direction="outbound",
        )
        nc.update_process(
            objectid=current_objectid,
            pid=123,
            image="C:\\Windows\\System32\\cmd.exe",
            pimage="C:\\Windows\\System32\\cmd.exe",
            integrity_level="BLAH",
            start_time="1970-01-01 00:00:00",
        )
        assert nc.process.pid == 123
        assert nc.process.image == "C:\\Windows\\System32\\cmd.exe"
        assert nc.process.objectid.tag == "blah"
        assert nc.process.integrity_level == "blah"
        assert nc.process.objectid.time_observed == "1970-01-01 00:00:00"

        nc.update_process(image=None)
        assert nc.process.image == "C:\\Windows\\System32\\cmd.exe"

    @staticmethod
    def test_network_connection_update_process_objectid():
        current_objectid = ObjectID(tag="blah", ontology_id="blah", service_name="blah")
        nc = NetworkConnection(
            objectid=current_objectid,
            destination_ip="1.1.1.1",
            destination_port=1,
            transport_layer_protocol="tcp",
            direction="outbound",
        )
        with pytest.raises(ValueError):
            nc.update_process_objectid()

        nc.update_process(
            objectid=current_objectid,
            image="C:\\Windows\\System32\\cmd.exe",
            start_time="1970-01-01 00:00:00",
        )
        nc.update_process_objectid(
            guid="{12345678-1234-5678-1234-567812345678}",
            treeid="blah",
            processtree="blah",
        )
        assert nc.process.objectid.guid == "{12345678-1234-5678-1234-567812345678}"
        assert nc.process.objectid.treeid == "blah"
        assert nc.process.objectid.processtree == "blah"

    @staticmethod
    def test_network_connection_set_process():
        current_objectid = ObjectID(tag="blah", ontology_id="blah", service_name="blah")
        nc = NetworkConnection(
            objectid=current_objectid,
            destination_ip="1.1.1.1",
            destination_port=1,
            transport_layer_protocol="tcp",
            direction="outbound",
        )
        p1 = Process(
            objectid=current_objectid,
            image="blah",
            start_time="1970-01-01 00:00:00",
            pid=1,
        )
        nc.set_process(p1)
        assert nc.process.pid == 1

    @staticmethod
    def test_create_tag():
        assert NetworkConnection.create_tag() is None
        assert NetworkConnection.create_tag("blah.com") is None
        assert (
            NetworkConnection.create_tag(destination_ip="1.1.1.1", destination_port=123)
            == "1.1.1.1:123"
        )
        assert (
            NetworkConnection.create_tag(
                domain="blah.com", destination_ip="1.1.1.1", destination_port=123
            )
            == "1.1.1.1:123"
        )
        assert (
            NetworkConnection.create_tag(
                domain="blah.com",
                direction="outbound",
                destination_ip="1.1.1.1",
                destination_port=123,
            )
            == "blah.com:123"
        )

    @staticmethod
    def test_network_connection_as_primitives():
        current_objectid = ObjectID(tag="blah", ontology_id="blah", service_name="blah")
        nc = NetworkConnection(
            objectid=current_objectid,
            destination_ip="1.1.1.1",
            destination_port=1,
            transport_layer_protocol="tcp",
            direction="outbound",
        )
        nc_as_primitives = nc.as_primitives()
        assert nc_as_primitives == {
            "objectid": {
                "tag": "blah",
                "treeid": None,
                "processtree": None,
                "time_observed": None,
                "processtree": None,
                "guid": None,
                "session": None,
                "ontology_id": "blah",
                "service_name": "blah",
            },
            "process": None,
            "source_ip": None,
            "source_port": None,
            "destination_ip": "1.1.1.1",
            "destination_port": 1,
            "transport_layer_protocol": "tcp",
            "direction": "outbound",
            "http_details": None,
            "dns_details": None,
            "connection_type": None,
        }


class TestNetworkDNS:
    @staticmethod
    def test_network_dns_init():
        with pytest.raises(ValueError):
            NetworkDNS(
                domain="blah.com",
                resolved_ips=[],
                lookup_type="A",
            )

        nd = NetworkDNS(domain="blah", resolved_ips=["blah"], lookup_type="A")

        assert nd.domain == "blah"
        assert nd.resolved_ips == ["blah"]
        assert nd.lookup_type == "A"

    @staticmethod
    def test_network_dns_as_primitives():
        nd = NetworkDNS(domain="blah", resolved_ips=["blah"], lookup_type="A")
        nd_as_primitives = nd.as_primitives()
        assert nd_as_primitives == {
            "domain": "blah",
            "resolved_ips": ["blah"],
            "lookup_type": "A",
        }


class TestNetworkHTTP:
    @staticmethod
    def test_network_http_init():
        nh = NetworkHTTP(
            request_uri="blah",
            request_method="GET",
        )
        assert nh.request_uri == "blah"
        assert nh.request_method == "GET"
        assert nh.request_headers == {}
        assert nh.response_headers == {}
        assert nh.response_status_code is None
        assert nh.response_body is None
        assert nh.response_body_path is None
        assert nh.request_body_path is None

        set_nh = NetworkHTTP(
            request_uri="blah",
            request_headers={"a": "b"},
            request_body="blah",
            request_method="blah",
            response_headers={"a": "b"},
            response_status_code=123,
            response_body="blah",
            response_body_path="blah",
            request_body_path="blah",
        )

        assert set_nh.request_uri == "blah"
        assert set_nh.request_headers == {"a": "b"}
        assert set_nh.request_body == "blah"
        assert set_nh.request_method == "blah"
        assert set_nh.response_headers == {"a": "b"}
        assert set_nh.response_status_code == 123
        assert set_nh.response_body == "blah"
        assert set_nh.response_body_path == "blah"
        assert set_nh.request_body_path == "blah"

    @staticmethod
    def test_network_http_update():
        nh = NetworkHTTP(
            request_uri="blah",
            request_method="GET",
        )

        nh.update(request_uri="blahblah")
        assert nh.request_uri == "blah"

        nh.update(request_headers={"a", "b"})
        assert nh.request_headers == {"a", "b"}

    @staticmethod
    def test_network_http_as_primitives():
        nh = NetworkHTTP(
            request_uri="blah",
            request_method="GET",
        )
        nh_as_primitives = nh.as_primitives()
        assert nh_as_primitives == {
            "request_uri": "blah",
            "request_headers": {},
            "request_body": None,
            "request_method": "GET",
            "response_headers": {},
            "response_status_code": None,
            "response_body": None,
        }


class TestAttribute:
    @staticmethod
    def test_attribute_init():
        current_objectid = ObjectID(tag="blah", ontology_id="blah", service_name="blah")
        default_attribute = Attribute(source=current_objectid)
        assert default_attribute.source == current_objectid
        assert default_attribute.target is None
        assert default_attribute.action is None
        assert default_attribute.meta is None
        assert default_attribute.event_record_id is None
        assert default_attribute.domain is None
        assert default_attribute.uri is None
        assert default_attribute.file_hash is None

        with pytest.raises(ValueError):
            Attribute(
                source=current_objectid,
                action="blah",
            )

        set_attribute = Attribute(
            source=current_objectid,
            target=current_objectid,
            action="clipboard_capture",
            meta="blah",
            event_record_id="blah",
            domain="blah",
            uri="blah",
            file_hash="blah",
        )
        assert set_attribute.source == current_objectid
        assert set_attribute.target == current_objectid
        assert set_attribute.action == "clipboard_capture"
        assert set_attribute.meta == "blah"
        assert set_attribute.event_record_id == "blah"
        assert set_attribute.domain == "blah"
        assert set_attribute.uri == "blah"
        assert set_attribute.file_hash == "blah"

    @staticmethod
    def test_attribute_as_primitives():
        current_objectid = ObjectID(tag="blah", ontology_id="blah", service_name="blah")
        default_attribute = Attribute(source=current_objectid)
        assert default_attribute.as_primitives() == {
            "action": None,
            "event_record_id": None,
            "file_hash": None,
            "meta": None,
            "source": {
                "guid": None,
                "ontology_id": "blah",
                "processtree": None,
                "service_name": "blah",
                "session": None,
                "tag": "blah",
                "time_observed": None,
                "treeid": None,
            },
            "domain": None,
            "uri": None,
            "target": None,
        }


class TestSignature:
    @staticmethod
    def test_signature_init():
        current_objectid = ObjectID(tag="blah", ontology_id="blah", service_name="blah")

        with pytest.raises(ValueError):
            Signature(objectid=current_objectid, name="blah", type="blah")

        sig = Signature(objectid=current_objectid, name="blah", type="CUCKOO")
        assert sig.objectid == current_objectid
        assert sig.name == "blah"
        assert sig.type == "CUCKOO"
        assert sig.attributes == []
        assert sig.attacks == []
        assert sig.actors == []
        assert sig.malware_families == []
        assert sig.score is None

        sig = Signature(
            objectid=current_objectid,
            name="blah",
            type="CUCKOO",
            attributes=["blah"],
            attacks=["blah"],
            actors=["blah"],
            malware_families=["blah"],
            score=10,
        )
        assert sig.objectid == current_objectid
        assert sig.name == "blah"
        assert sig.type == "CUCKOO"
        assert sig.attributes == ["blah"]
        assert sig.attacks == ["blah"]
        assert sig.actors == ["blah"]
        assert sig.malware_families == ["blah"]
        assert sig.score == 10

    @staticmethod
    def test_signature_update():
        current_objectid = ObjectID(tag="blah", ontology_id="blah", service_name="blah")
        sig = Signature(objectid=current_objectid, name="blah", type="CUCKOO")
        sig.update(attributes=["blah"])
        assert sig.attributes == ["blah"]

    @staticmethod
    def test_add_attack_id():
        current_objectid = ObjectID(tag="blah", ontology_id="blah", service_name="blah")
        sig = Signature(objectid=current_objectid, name="blah", type="CUCKOO")
        sig.add_attack_id("T1187")
        assert sig.attacks == [
            {
                "attack_id": "T1187",
                "categories": ["credential-access"],
                "pattern": "Forced Authentication",
            }
        ]
        # Note that it does not add duplicates
        sig.add_attack_id("T1187")
        assert sig.attacks == [
            {
                "attack_id": "T1187",
                "categories": ["credential-access"],
                "pattern": "Forced Authentication",
            }
        ]

    @staticmethod
    def test_create_attribute():
        assert Signature.create_attribute() is None
        with pytest.raises(ValueError):
            Signature.create_attribute(blah="blah")
        with pytest.raises(ValueError):
            Signature.create_attribute(source="blah")
        source = ObjectID(tag="blah", ontology_id="blah", service_name="blah")
        assert Signature.create_attribute(source=source).as_primitives() == {
            "source": source.as_primitives(),
            'action': None,
            'domain': None,
            'event_record_id': None,
            'file_hash': None,
            'meta': None,
            'target': None,
            'uri': None
        }

    @staticmethod
    def test_add_attribute():
        current_objectid = ObjectID(tag="blah", ontology_id="blah", service_name="blah")
        sig = Signature(objectid=current_objectid, name="blah", type="CUCKOO")
        attr1 = sig.create_attribute(uri="http://blah.com", source=current_objectid)
        sig.add_attribute(attr1)
        assert sig.attributes[0].uri == "http://blah.com"
        attr2 = sig.create_attribute(uri="http://blah.com", source=current_objectid)
        sig.add_attribute(attr2)
        assert len(sig.attributes) == 1

    @staticmethod
    def test_get_attributes():
        current_objectid = ObjectID(tag="blah", ontology_id="blah", service_name="blah")
        sig = Signature(objectid=current_objectid, name="blah", type="CUCKOO")
        attr1 = sig.create_attribute(uri="http://blah.com", source=current_objectid)
        sig.add_attribute(attr1)
        assert sig.get_attributes()[0].uri == "http://blah.com"

    @staticmethod
    def test_set_score():
        current_objectid = ObjectID(tag="blah", ontology_id="blah", service_name="blah")
        sig = Signature(objectid=current_objectid, name="blah", type="CUCKOO")
        sig.set_score(1)
        assert sig.score == 1

    @staticmethod
    def test_set_malware_families():
        current_objectid = ObjectID(tag="blah", ontology_id="blah", service_name="blah")
        sig = Signature(objectid=current_objectid, name="blah", type="CUCKOO")
        sig.set_malware_families(["blah"])
        assert sig.malware_families == ["blah"]

    @staticmethod
    def test_signature_as_primitives():
        current_objectid = ObjectID(tag="blah", ontology_id="blah", service_name="blah")
        sig = Signature(objectid=current_objectid, name="blah", type="CUCKOO")
        assert sig.as_primitives() == {
            "actors": [],
            "attacks": [],
            "attributes": [],
            "malware_families": [],
            "name": "blah",
            "objectid": {
                "guid": None,
                "ontology_id": "blah",
                "processtree": None,
                "service_name": "blah",
                "session": None,
                "tag": "blah",
                "time_observed": None,
                "treeid": None,
            },
            "type": "CUCKOO",
        }


class TestMachineMetadata:
    @staticmethod
    def test_machine_metadata_init():
        default_mm = Sandbox.AnalysisMetadata.MachineMetadata()
        assert default_mm.ip is None
        assert default_mm.hypervisor is None
        assert default_mm.hostname is None
        assert default_mm.platform is None
        assert default_mm.version is None
        assert default_mm.architecture is None

        set_mm = Sandbox.AnalysisMetadata.MachineMetadata(
            ip="blah",
            hypervisor="blah",
            hostname="blah",
            platform="blah",
            version="blah",
            architecture="blah",
        )
        assert set_mm.ip == "blah"
        assert set_mm.hypervisor == "blah"
        assert set_mm.hostname == "blah"
        assert set_mm.platform == "blah"
        assert set_mm.version == "blah"
        assert set_mm.architecture == "blah"

    @staticmethod
    def test_machine_metadata_as_primitives():
        default_mm = Sandbox.AnalysisMetadata.MachineMetadata()
        assert default_mm.as_primitives() == {
            "ip": None,
            "hypervisor": None,
            "hostname": None,
            "platform": None,
            "version": None,
            "architecture": None,
        }

    @staticmethod
    def test_machine_metadata_load_from_json():
        default_mm = Sandbox.AnalysisMetadata.MachineMetadata()
        default_mm.load_from_json(
            {
                "ip": "blah",
                "hypervisor": "blah",
                "hostname": "blah",
                "platform": "blah",
                "version": "blah",
                "architecture": "blah",
            }
        )
        assert default_mm.ip == "blah"
        assert default_mm.hypervisor == "blah"
        assert default_mm.hostname == "blah"
        assert default_mm.platform == "blah"
        assert default_mm.version == "blah"
        assert default_mm.architecture == "blah"


class TestAnalysisMetadata:
    @staticmethod
    def test_analysis_metadata_init():
        default_am = Sandbox.AnalysisMetadata(start_time="1970-01-01 00:00:00")
        assert default_am.task_id is None
        assert default_am.start_time == "1970-01-01 00:00:00"
        assert default_am.end_time == "9999-12-31 23:59:59"
        assert default_am.routing is None
        assert default_am.machine_metadata is None

        set_am = Sandbox.AnalysisMetadata(
            task_id=123,
            start_time="1970-01-01 00:00:00",
            end_time="1970-01-01 00:00:00",
            routing="blah",
        )
        assert set_am.task_id == 123
        assert set_am.start_time == "1970-01-01 00:00:00"
        assert set_am.end_time == "1970-01-01 00:00:00"
        assert set_am.routing == "blah"

    @staticmethod
    def test_analysis_metadata_as_primitives():
        default_am = Sandbox.AnalysisMetadata(start_time="1970-01-01 00:00:00")
        assert default_am.as_primitives() == {
            "task_id": None,
            "start_time": "1970-01-01 00:00:00",
            "end_time": "9999-12-31 23:59:59",
            "routing": None,
            "machine_metadata": None,
        }

    @staticmethod
    def test_analysis_metadata_load_from_json():
        default_am = Sandbox.AnalysisMetadata(start_time="1970-01-01 00:00:00")
        default_am.load_from_json(
            {
                "task_id": "blah",
                "start_time": "blah",
                "end_time": "blah",
                "routing": "blah",
                "machine_metadata": {
                    "ip": "blah",
                    "hypervisor": "blah",
                    "hostname": "blah",
                    "platform": "blah",
                    "version": "blah",
                    "architecture": "blah",
                },
            }
        )
        assert default_am.task_id == "blah"
        assert default_am.start_time == "blah"
        assert default_am.end_time == "blah"
        assert default_am.routing == "blah"
        assert default_am.machine_metadata.ip == "blah"
        assert default_am.machine_metadata.hypervisor == "blah"
        assert default_am.machine_metadata.hostname == "blah"
        assert default_am.machine_metadata.platform == "blah"
        assert default_am.machine_metadata.version == "blah"
        assert default_am.machine_metadata.architecture == "blah"


class TestSandbox:
    @staticmethod
    def test_sandbox_init():
        current_objectid = ObjectID(tag="blah", ontology_id="blah", service_name="blah")
        default_so = Sandbox(
            objectid=current_objectid,
            analysis_metadata=Sandbox.AnalysisMetadata(
                start_time="1970-01-01 00:00:00"
            ),
            sandbox_name="blah",
        )
        assert default_so.analysis_metadata.task_id is None
        assert default_so.analysis_metadata.start_time == "1970-01-01 00:00:00"
        assert default_so.analysis_metadata.end_time == "9999-12-31 23:59:59"
        assert default_so.analysis_metadata.routing is None
        assert default_so.analysis_metadata.machine_metadata is None
        assert default_so.sandbox_name == "blah"
        assert default_so.sandbox_version is None

    @staticmethod
    def test_update_analysis_metadata():
        current_objectid = ObjectID(tag="blah", ontology_id="blah", service_name="blah")
        default_so = Sandbox(
            objectid=current_objectid,
            analysis_metadata=Sandbox.AnalysisMetadata(
                start_time="1970-01-01 00:00:00"
            ),
            sandbox_name="blah",
        )
        default_so.update_analysis_metadata(task_id=123)
        assert default_so.analysis_metadata.task_id == 123

    @staticmethod
    def test_update_machine_metadata():
        current_objectid = ObjectID(tag="blah", ontology_id="blah", service_name="blah")
        default_so = Sandbox(
            objectid=current_objectid,
            analysis_metadata=Sandbox.AnalysisMetadata(
                start_time="1970-01-01 00:00:00"
            ),
            sandbox_name="blah",
        )

        default_so.update_machine_metadata(ip="blah")
        assert default_so.analysis_metadata.machine_metadata.ip == "blah"

    @staticmethod
    def test_ontology_results_as_primitives():
        current_objectid = ObjectID(tag="blah", ontology_id="blah", service_name="blah")
        default_so = Sandbox(
            objectid=current_objectid,
            analysis_metadata=Sandbox.AnalysisMetadata(
                start_time="1970-01-01 00:00:00"
            ),
            sandbox_name="blah",
        )
        assert default_so.as_primitives() == {
            "analysis_metadata": {
                "task_id": None,
                "start_time": "1970-01-01 00:00:00",
                "end_time": "9999-12-31 23:59:59",
                "routing": None,
                "machine_metadata": None,
            },
            "sandbox_name": "blah",
            "sandbox_version": None,
            "objectid": {
                "guid": None,
                "ontology_id": "blah",
                "processtree": None,
                "service_name": "blah",
                "session": None,
                "tag": "blah",
                "time_observed": None,
                "treeid": None
            },
        }


class TestOntologyResults:
    @staticmethod
    def test_ontology_results_init():
        default_or = OntologyResults()
        assert default_or.netflows == []
        assert default_or.dns_netflows == []
        assert default_or.http_netflows == []
        assert default_or.processes == []
        assert default_or.sandboxes == []
        assert default_or.signatures == []
        assert default_or._guid_process_map == {}

    @staticmethod
    def test_create_objectid():
        # Need the tag and ontology_id
        with pytest.raises(ValueError):
            OntologyResults.create_objectid()

        # Need the ontology_id
        with pytest.raises(ValueError):
            OntologyResults.create_objectid(tag="blah")

        # Need the tag
        with pytest.raises(ValueError):
            OntologyResults.create_objectid(ontology_id="blah")

        # Need the service name
        with pytest.raises(ValueError):
            OntologyResults.create_objectid(tag="blah", ontology_id="blah")

        # time_observed must be a str
        with pytest.raises(ValueError):
            OntologyResults.create_objectid(tag="blah", ontology_id="blah", service_name="CAPE", time_observed=1)

        objectid = OntologyResults.create_objectid(
            tag="blah", ontology_id="blah", service_name="CAPE", time_observed="1970-01-01 00:00:00"
        )
        assert objectid.tag == "blah"
        assert objectid.ontology_id == "blah"
        assert objectid.service_name == "CAPE"
        assert objectid.time_observed == "1970-01-01 00:00:00"

    @staticmethod
    def test_create_session():
        assert isinstance(OntologyResults.create_session(), str)

    @staticmethod
    def test_set_sandboxes():
        default_or = OntologyResults(service_name="blah")
        sandbox = Sandbox(
            objectid=ObjectID(ontology_id="blah", tag="blah", session="blah"),
            analysis_metadata=Sandbox.AnalysisMetadata(
                start_time="1970-01-01 00:00:01", end_time="1970-01-01 00:00:02"
            ),
            sandbox_name="blah",
        )
        default_or.set_sandboxes([sandbox])
        assert default_or.sandboxes == [sandbox]

    @staticmethod
    def test_add_sandbox():
        default_or = OntologyResults(service_name="blah")
        sandbox = Sandbox(
            objectid=ObjectID(ontology_id="blah", tag="blah", session="blah"),
            analysis_metadata=Sandbox.AnalysisMetadata(
                start_time="1970-01-01 00:00:01", end_time="1970-01-01 00:00:02"
            ),
            sandbox_name="blah",
        )
        default_or.add_sandbox(sandbox)
        assert default_or.sandboxes == [sandbox]

    @staticmethod
    def test_create_sandbox():
        sandbox = OntologyResults.create_sandbox(
            objectid=ObjectID(ontology_id="blah", tag="blah", session="blah"),
            analysis_metadata=Sandbox.AnalysisMetadata(
                start_time="1970-01-01 00:00:01", end_time="1970-01-01 00:00:02"
            ),
            sandbox_name="blah",
        )
        assert isinstance(sandbox, Sandbox)

    @staticmethod
    def test_get_sandbox_by_session():
        default_or = OntologyResults(service_name="blah")
        sandbox = Sandbox(
            objectid=ObjectID(ontology_id="blah", tag="blah", session="blah"),
            analysis_metadata=Sandbox.AnalysisMetadata(
                start_time="1970-01-01 00:00:01", end_time="1970-01-01 00:00:02"
            ),
            sandbox_name="blah",
        )
        default_or.add_sandbox(sandbox)
        assert default_or.get_sandbox_by_session("blah") == sandbox
        assert default_or.get_sandbox_by_session("blahblah") is None

    @staticmethod
    def test_get_sandboxes():
        default_or = OntologyResults(service_name="blah")
        sandbox = Sandbox(
            objectid=ObjectID(ontology_id="blah", tag="blah", session="blah"),
            analysis_metadata=Sandbox.AnalysisMetadata(
                start_time="1970-01-01 00:00:01", end_time="1970-01-01 00:00:02"
            ),
            sandbox_name="blah",
        )
        default_or.add_sandbox(sandbox)
        assert default_or.get_sandboxes() == [sandbox]

    @staticmethod
    def test_set_processes():
        default_or = OntologyResults(service_name="blah")
        current_objectid = ObjectID(tag="blah", ontology_id="blah")
        p = default_or.create_process(
            objectid=current_objectid,
            image="C:\\Windows\\System32\\cmd.exe",
            start_time="1970-01-01 00:00:00",
        )
        default_or.set_processes([p])
        assert default_or.processes == [p]

    @staticmethod
    def test_ontology_results_create_process():
        default_or = OntologyResults(service_name="blah")
        current_objectid = ObjectID(tag="blah", ontology_id="blah")
        p = default_or.create_process(
            objectid=current_objectid,
            image="C:\\Windows\\System32\\cmd.exe",
            start_time="1970-01-01 00:00:00",
        )
        assert p.image == "C:\\Windows\\System32\\cmd.exe"
        assert p.objectid.tag == "blah"

    @staticmethod
    def test_add_process():
        default_or = OntologyResults(service_name="blah")
        assert default_or.processes == []

        current_objectid = ObjectID(tag="blah", ontology_id="blah")
        p = default_or.create_process(
            objectid=current_objectid,
            image="C:\\Windows\\System32\\cmd.exe",
            start_time="1970-01-01 00:00:00",
        )
        default_or.add_process(p)
        process_as_primitives = default_or.processes[0].as_primitives()
        guid = process_as_primitives["objectid"].pop("guid")
        assert guid.isupper()
        assert str(UUID(guid))
        assert process_as_primitives == {
            "objectid": {
                "tag": "blah",
                "treeid": None,
                "processtree": None,
                "time_observed": "1970-01-01 00:00:00",
                "ontology_id": "blah",
                "session": None,
                "service_name": "blah",
            },
            "pobjectid": None,
            "pimage": None,
            "pcommand_line": None,
            "ppid": None,
            "pid": None,
            "image": "C:\\Windows\\System32\\cmd.exe",
            "command_line": None,
            "start_time": "1970-01-01 00:00:00",
            "end_time": "9999-12-31 23:59:59",
            "integrity_level": None,
            "image_hash": None,
            "original_file_name": None,
        }

    @staticmethod
    def test_ontology_results_update_process():
        default_or = OntologyResults(service_name="blah")
        current_objectid = ObjectID(tag="blah", ontology_id="blah")

        p = default_or.create_process(
            objectid=current_objectid,
            image="C:\\Windows\\System32\\cmd.exe",
            start_time="1970-01-01 00:00:00",
        )
        default_or.add_process(p)
        assert default_or.processes[0].pid is None

        default_or.update_process(guid=default_or.processes[0].objectid.guid, pid=1)
        assert default_or.processes[0].pid == 1

        default_or.update_process(pid=1, start_time="1970-01-01 00:02:00")
        assert default_or.processes[0].start_time == "1970-01-01 00:00:00"

        default_or.update_process(pid=1, end_time="1970-01-01 00:02:00")
        assert default_or.processes[0].end_time == "1970-01-01 00:02:00"

        default_or.update_process(pid=None)
        assert default_or.processes[0].pid == 1

        default_or.update_process(
            image="C:\\Windows\\System32\\cmd.exe",
            pguid="{12345678-1234-5678-1234-567812345679}",
            pimage="C:\\Windows\\System32\\cmd.exe",
            pid=1,
            start_time="1970-01-01 00:00:00",
        )
        assert default_or.processes[0].image == "C:\\Windows\\System32\\cmd.exe"
        assert default_or.processes[0].objectid.tag == "blah"
        assert default_or.processes[0].pimage == "C:\\Windows\\System32\\cmd.exe"
        assert default_or.processes[0].pobjectid is None

        parent_objectid = ObjectID(
            tag="blah",
            ontology_id="blah",
            guid="{12345678-1234-5678-1234-567812345679}",
        )
        parent = default_or.create_process(
            objectid=parent_objectid,
            image="C:\\Windows\\System32\\cmd.exe",
            start_time="1970-01-01 00:00:00",
        )
        default_or.add_process(parent)
        default_or.update_process(
            guid=default_or.processes[0].objectid.guid,
            pguid="{12345678-1234-5678-1234-567812345679}",
        )
        assert (
            default_or.processes[0].pobjectid.guid
            == "{12345678-1234-5678-1234-567812345679}"
        )
        assert default_or.processes[0].pimage == "C:\\Windows\\System32\\cmd.exe"
        assert default_or.processes[0].pobjectid.tag == "blah"

        default_or.update_process(
            guid=default_or.processes[0].objectid.guid,
            pobjectid={"guid": "{12345678-1234-5678-1234-567812345679}"},
        )
        assert (
            default_or.processes[0].pobjectid.guid
            == "{12345678-1234-5678-1234-567812345679}"
        )

    @staticmethod
    def test_ontology_results_update_objectid():
        default_or = OntologyResults(service_name="blah")

        process_objectid = ObjectID(
            tag="blah",
            ontology_id="blah",
            guid="{12345678-1234-5678-1234-567812345678}",
        )
        p = default_or.create_process(
            objectid=process_objectid,
            image="C:\\Windows\\System32\\cmd.exe",
            start_time="1970-01-01 00:00:00",
        )
        default_or.add_process(p)
        nc_objectid = ObjectID(
            tag="blah",
            ontology_id="blah",
            guid="{12345678-1234-5678-1234-567812345678}",
        )
        nc = default_or.create_network_connection(
            objectid=nc_objectid,
            destination_ip="1.1.1.1",
            destination_port=123,
            transport_layer_protocol="tcp",
            direction="outbound",
        )
        nc_guid = nc.objectid.guid
        default_or.add_network_connection(nc)

        default_or.update_objectid()
        default_or.update_objectid(thing=None)
        default_or.update_objectid(thing="blah")
        default_or.update_objectid(guid="blah")

        assert p.objectid.guid == "{12345678-1234-5678-1234-567812345678}"
        assert p.objectid.tag == "blah"
        assert p.objectid.treeid is None
        assert p.objectid.processtree is None
        assert p.objectid.time_observed == "1970-01-01 00:00:00"

        assert nc.objectid.guid == nc_guid
        assert nc.objectid.tag == "blah"
        assert nc.objectid.treeid is None
        assert nc.objectid.processtree is None
        assert nc.objectid.time_observed is None

        default_or.update_objectid(
            guid="{12345678-1234-5678-1234-567812345678}", tag="blah"
        )

        assert p.objectid.guid == "{12345678-1234-5678-1234-567812345678}"
        assert p.objectid.tag == "blah"
        assert p.objectid.treeid is None
        assert p.objectid.processtree is None
        assert p.objectid.time_observed == "1970-01-01 00:00:00"

        default_or.update_objectid(guid=nc_guid, tag="blah")

        assert nc.objectid.guid == nc_guid
        assert nc.objectid.tag == "blah"
        assert nc.objectid.treeid is None
        assert nc.objectid.processtree is None
        assert nc.objectid.time_observed is None

    @staticmethod
    def test_set_parent_details():
        default_or = OntologyResults(service_name="blah")
        parent_objectid = ObjectID(
            tag="blah",
            ontology_id="blah",
            guid="{12345678-1234-5678-1234-567812345678}",
        )
        parent_process = default_or.create_process(
            objectid=parent_objectid,
            image="blah.exe",
            start_time="1970-01-01 00:00:02",
            end_time="1970-01-01 00:00:03",
            pid=1,
        )
        default_or.add_process(parent_process)
        current_objectid = ObjectID(
            tag="blah",
            ontology_id="blah",
            guid="{12345678-1234-5678-1234-567812345677}",
        )
        p1 = default_or.create_process(
            objectid=current_objectid,
            image="blah",
            start_time="1970-01-01 00:00:04",
            pobjectid=parent_objectid,
        )
        default_or.set_parent_details(p1)
        assert p1.as_primitives() == {
            "objectid": {
                "guid": "{12345678-1234-5678-1234-567812345677}",
                "ontology_id": "blah",
                "processtree": None,
                "service_name": "blah",
                "session": None,
                "tag": "blah",
                "time_observed": "1970-01-01 00:00:04",
                "treeid": None,
            },
            "pobjectid": {
                "guid": "{12345678-1234-5678-1234-567812345678}",
                "ontology_id": "blah",
                "processtree": None,
                "service_name": "blah",
                "session": None,
                "tag": "blah",
                "time_observed": "1970-01-01 00:00:02",
                "treeid": None,
            },
            "pimage": "blah.exe",
            "pcommand_line": None,
            "ppid": 1,
            "pid": None,
            "image": "blah",
            "command_line": None,
            "start_time": "1970-01-01 00:00:04",
            "end_time": "9999-12-31 23:59:59",
            "integrity_level": None,
            "image_hash": None,
            "original_file_name": None,
        }

        currenter_objectid = ObjectID(
            tag="blah",
            ontology_id="blah",
            guid="{12345678-1234-5678-1234-567812345676}",
        )
        p2 = default_or.create_process(
            objectid=currenter_objectid,
            image="blah",
            ppid=1,
            start_time="1970-01-01 00:00:03",
        )
        default_or.set_parent_details(p2)
        assert p2.as_primitives() == {
            "objectid": {
                "guid": "{12345678-1234-5678-1234-567812345676}",
                "ontology_id": "blah",
                "processtree": None,
                "service_name": "blah",
                "session": None,
                "tag": "blah",
                "time_observed": "1970-01-01 00:00:03",
                "treeid": None,
            },
            "pobjectid": {
                "guid": "{12345678-1234-5678-1234-567812345678}",
                "ontology_id": "blah",
                "processtree": None,
                "service_name": "blah",
                "session": None,
                "tag": "blah",
                "time_observed": "1970-01-01 00:00:02",
                "treeid": None,
            },
            "pimage": "blah.exe",
            "pcommand_line": None,
            "ppid": 1,
            "pid": None,
            "image": "blah",
            "command_line": None,
            "start_time": "1970-01-01 00:00:03",
            "end_time": "9999-12-31 23:59:59",
            "integrity_level": None,
            "image_hash": None,
            "original_file_name": None,
        }

    @staticmethod
    def test_set_child_details():
        default_or = OntologyResults(service_name="blah")
        child_process1_objectid = ObjectID(
            tag="blah",
            ontology_id="blah",
            guid="{12345678-1234-5678-1234-567812345678}",
        )
        child_process1_pobjectid = ObjectID(
            tag="blah",
            ontology_id="blah",
            guid="{12345678-1234-5678-1234-567812345679}",
        )
        child_process1 = default_or.create_process(
            objectid=child_process1_objectid,
            image="blah.exe",
            start_time="1970-01-01 00:00:02",
            end_time="1970-01-01 00:00:03",
            pid=1,
            pobjectid=child_process1_pobjectid,
        )
        default_or.add_process(child_process1)

        child_process2_objectid = ObjectID(
            tag="blah",
            ontology_id="blah",
            guid="{12345678-1234-5678-1234-567812345670}",
        )
        child_process2 = default_or.create_process(
            objectid=child_process2_objectid,
            image="blah.exe",
            start_time="1970-01-01 00:00:02",
            end_time="1970-01-01 00:00:03",
            pid=3,
            ppid=2,
        )
        default_or.add_process(child_process2)
        parent_objectid = ObjectID(
            tag="blah",
            ontology_id="blah",
            guid="{12345678-1234-5678-1234-567812345679}",
        )
        parent = default_or.create_process(
            objectid=parent_objectid,
            pid=2,
            start_time="1970-01-01 00:00:02",
            image="parent.exe",
        )
        default_or.set_child_details(parent)
        assert child_process1.as_primitives() == {
            "objectid": {
                "guid": "{12345678-1234-5678-1234-567812345678}",
                "ontology_id": "blah",
                "processtree": None,
                "service_name": "blah",
                "session": None,
                "tag": "blah",
                "time_observed": "1970-01-01 00:00:02",
                "treeid": None,
            },
            "pobjectid": {
                "guid": "{12345678-1234-5678-1234-567812345679}",
                "ontology_id": "blah",
                "processtree": None,
                "service_name": "blah",
                "session": None,
                "tag": "blah",
                "time_observed": "1970-01-01 00:00:02",
                "treeid": None,
            },
            "pimage": "parent.exe",
            "pcommand_line": None,
            "ppid": 2,
            "pid": 1,
            "image": "blah.exe",
            "command_line": None,
            "start_time": "1970-01-01 00:00:02",
            "end_time": "1970-01-01 00:00:03",
            "integrity_level": None,
            "image_hash": None,
            "original_file_name": None,
        }
        assert child_process2.as_primitives() == {
            "objectid": {
                "guid": "{12345678-1234-5678-1234-567812345670}",
                "ontology_id": "blah",
                "processtree": None,
                "service_name": "blah",
                "session": None,
                "tag": "blah",
                "time_observed": "1970-01-01 00:00:02",
                "treeid": None,
            },
            "pobjectid": {
                "guid": "{12345678-1234-5678-1234-567812345679}",
                "ontology_id": "blah",
                "processtree": None,
                "service_name": "blah",
                "session": None,
                "tag": "blah",
                "time_observed": "1970-01-01 00:00:02",
                "treeid": None,
            },
            "pimage": "parent.exe",
            "pcommand_line": None,
            "ppid": 2,
            "pid": 3,
            "image": "blah.exe",
            "command_line": None,
            "start_time": "1970-01-01 00:00:02",
            "end_time": "1970-01-01 00:00:03",
            "integrity_level": None,
            "image_hash": None,
            "original_file_name": None,
        }

    @staticmethod
    @pytest.mark.parametrize(
        "events, validated_events_num",
        [
            (
                [
                    {
                        "pid": 1,
                        "ppid": 1,
                        "image": "blah",
                        "command_line": "blah",
                        "start_time": "1970-01-01 00:00:02",
                        "objectid": ObjectID(
                            guid="{12345678-1234-5678-1234-567812345678}",
                            ontology_id="blah",
                            service_name="blah",
                            tag="blah",
                        ),
                        "pobjectid": ObjectID(
                            guid="{12345678-1234-5678-1234-567812345679}",
                            ontology_id="blah",
                            service_name="blah",
                            tag="blah",
                        ),
                    }
                ],
                1,
            ),
        ],
    )
    def test_get_processes(events, validated_events_num):
        default_or = OntologyResults()
        for event in events:
            p = default_or.create_process(**event)
            default_or.add_process(p)
        assert len(default_or.get_processes()) == validated_events_num

    @staticmethod
    def test_get_guid_by_pid_and_time():
        default_or = OntologyResults(service_name="blah")
        current_objectid = ObjectID(
            guid="{12345678-1234-5678-1234-567812345678}",
            ontology_id="blah",
            tag="blah",
        )
        assert default_or.get_guid_by_pid_and_time(1, "1970-01-01 00:00:00") is None

        p = default_or.create_process(
            objectid=current_objectid,
            image="blah",
            pid=1,
            start_time="1970-01-01 00:00:00",
            end_time="1970-01-01 00:00:01",
        )
        default_or.add_process(p)
        assert (
            default_or.get_guid_by_pid_and_time(1, "1970-01-01 00:00:01")
            == "{12345678-1234-5678-1234-567812345678}"
        )

    @staticmethod
    def test_get_processes_by_ppid_and_time():
        default_or = OntologyResults(service_name="blah")
        assert default_or.get_processes_by_ppid_and_time(1, "1970-01-01 00:00:00") == []
        current_objectid = ObjectID(
            guid="{12345678-1234-5678-1234-567812345678}",
            ontology_id="blah",
            tag="blah",
        )
        p = default_or.create_process(
            objectid=current_objectid,
            image="blah",
            pid=1,
            start_time="1970-01-01 00:00:00",
            end_time="1970-01-01 00:00:01",
            guid="{12345678-1234-5678-1234-567812345678}",
            ppid=2,
        )
        default_or.add_process(p)
        assert default_or.get_processes_by_ppid_and_time(2, "1970-01-01 00:00:01") == [
            p
        ]

    @staticmethod
    def test_get_pguid_by_pid_and_time():
        default_or = OntologyResults(service_name="blah")
        assert default_or.get_pguid_by_pid_and_time(1, "1970-01-01 00:00:00") is None
        current_objectid = ObjectID(
            guid="{12345678-1234-5678-1234-567812345678}",
            ontology_id="blah",
            tag="blah",
        )
        pobjectid = ObjectID(
            guid="{12345678-1234-5678-1234-567812345679}",
            ontology_id="blah",
            tag="blah",
        )
        child = default_or.create_process(
            objectid=current_objectid,
            image="blah",
            pid=1,
            start_time="1970-01-01 00:00:00",
            end_time="1970-01-01 00:00:01",
            pobjectid=pobjectid,
        )
        default_or.add_process(child)
        assert (
            default_or.get_pguid_by_pid_and_time(1, "1970-01-01 00:00:01")
            == "{12345678-1234-5678-1234-567812345679}"
        )

    @staticmethod
    def test_is_guid_in_gpm():
        default_or = OntologyResults(service_name="blah")
        guid = "{12345678-1234-5678-1234-567812345678}"
        assert not default_or.is_guid_in_gpm(guid)
        current_objectid = ObjectID(
            guid="{12345678-1234-5678-1234-567812345678}",
            ontology_id="blah",
            tag="blah",
        )
        p = default_or.create_process(
            objectid=current_objectid,
            image="blah",
            pid=1,
            start_time="1970-01-01 00:00:00",
            end_time="1970-01-01 00:00:01",
            guid=guid,
        )
        default_or.add_process(p)
        assert default_or.is_guid_in_gpm(guid)

    @staticmethod
    def test_get_process_by_guid():
        default_or = OntologyResults(service_name="blah")
        assert not default_or.get_process_by_guid(None)

        guid = "{12345678-1234-5678-1234-567812345678}"
        assert not default_or.get_process_by_guid(guid)

        current_objectid = ObjectID(
            guid=guid,
            ontology_id="blah",
            tag="blah",
        )
        p = default_or.create_process(
            objectid=current_objectid,
            image="blah",
            start_time="1970-01-01 00:00:00",
        )
        default_or.add_process(p)
        assert default_or.get_process_by_guid(guid) == p

    @staticmethod
    def test_get_process_by_command_line():
        default_or = OntologyResults(service_name="blah")
        assert default_or.get_process_by_command_line() is None
        objectid1 = ObjectID(
            ontology_id="blah",
            tag="blah",
        )
        p1 = default_or.create_process(
            objectid=objectid1,
            image="blah",
            start_time="1970-01-01 00:00:00",
            command_line="blah1",
        )
        objectid2 = ObjectID(
            ontology_id="blah",
            tag="blah",
        )
        p2 = default_or.create_process(
            objectid=objectid2,
            image="blah",
            start_time="1970-01-01 00:00:00",
            command_line="blah2",
        )
        objectid3 = ObjectID(
            ontology_id="blah",
            tag="blah",
        )
        p3 = default_or.create_process(
            objectid=objectid3,
            image="blah",
            start_time="1970-01-01 00:00:00",
            command_line="blah1",
        )
        default_or.add_process(p1)
        default_or.add_process(p2)
        default_or.add_process(p3)

        assert default_or.get_process_by_command_line() is None
        assert default_or.get_process_by_command_line("blah2") == p2
        assert default_or.get_process_by_command_line("blah1") == p1

    @staticmethod
    def test_get_process_by_pid_and_time():
        default_or = OntologyResults(service_name="blah")
        assert default_or.get_process_by_pid_and_time(None, 1.0) is None
        assert default_or.get_process_by_pid_and_time(1, None) is None
        assert default_or.get_process_by_pid_and_time(1, 1.0) is None

        objectid = ObjectID(
            ontology_id="blah",
            tag="blah",
        )
        p = default_or.create_process(
            objectid=objectid,
            image="blah",
            pid=1,
            start_time="1970-01-01 00:00:01",
            end_time="1970-01-01 00:00:02",
        )
        default_or.add_process(p)
        assert default_or.get_process_by_pid_and_time(1, "1970-01-01 00:00:01") == p

    @staticmethod
    def test_get_processes_by_pguid():
        default_or = OntologyResults(service_name="blah")
        assert not default_or.get_processes_by_pguid(None)

        guid = "{12345678-1234-5678-1234-567812345678}"
        assert not default_or.get_processes_by_pguid(guid)

        objectid = ObjectID(
            ontology_id="blah",
            tag="blah",
        )
        pobjectid = ObjectID(
            ontology_id="blah",
            tag="blah",
            guid=guid,
        )
        p = default_or.create_process(
            objectid=objectid,
            pobjectid=pobjectid,
            image="blah",
            start_time="1970-01-01 00:00:01",
        )
        default_or.add_process(p)
        assert default_or.get_processes_by_pguid(guid) == [p]

    @staticmethod
    def test_create_attribute():
        assert OntologyResults.create_attribute() is None
        with pytest.raises(ValueError):
            OntologyResults.create_attribute(blah="blah")
        with pytest.raises(ValueError):
            OntologyResults.create_attribute(source="blah")
        source = ObjectID(tag="blah", ontology_id="blah", service_name="blah")
        assert OntologyResults.create_attribute(source=source).as_primitives() == {
            "source": source.as_primitives(),
            'action': None,
            'domain': None,
            'event_record_id': None,
            'file_hash': None,
            'meta': None,
            'target': None,
            'uri': None
        }

    @staticmethod
    def test_set_netflows():
        default_or = OntologyResults(service_name="blah")
        objectid = ObjectID(
            ontology_id="blah",
            tag="blah",
        )
        nc = default_or.create_network_connection(
            objectid=objectid,
            destination_ip="1.1.1.1",
            destination_port=123,
            transport_layer_protocol="tcp",
            direction="outbound",
        )
        default_or.set_netflows([nc])
        assert default_or.netflows == [nc]

    @staticmethod
    def test_create_network_connection():
        default_or = OntologyResults(service_name="blah")
        objectid = ObjectID(
            ontology_id="blah",
            tag="blah",
        )
        nc = default_or.create_network_connection(
            objectid=objectid,
            destination_ip="1.1.1.1",
            destination_port=123,
            transport_layer_protocol="tcp",
            direction="outbound",
        )
        assert nc.objectid == objectid
        assert nc.destination_ip == "1.1.1.1"
        assert nc.destination_port == 123
        assert nc.transport_layer_protocol == "tcp"
        assert nc.direction == "outbound"

    @staticmethod
    def test_add_network_connection():
        default_or = OntologyResults(service_name="blah")
        assert default_or.netflows == []

        objectid = ObjectID(
            ontology_id="blah",
            tag="blah",
        )
        nc1 = default_or.create_network_connection(
            objectid=objectid,
            destination_ip="1.1.1.1",
            destination_port=123,
            transport_layer_protocol="tcp",
            direction="outbound",
        )
        default_or.add_network_connection(nc1)
        nc1_as_primitives = default_or.netflows[0].as_primitives()
        assert nc1_as_primitives == {
            "objectid": {
                "guid": None,
                "ontology_id": "blah",
                "processtree": None,
                "service_name": "blah",
                "session": None,
                "tag": "blah",
                "time_observed": None,
                "treeid": None,
            },
            "process": None,
            "source_ip": None,
            "source_port": None,
            "destination_ip": "1.1.1.1",
            "destination_port": 123,
            "transport_layer_protocol": "tcp",
            "direction": "outbound",
            "dns_details": None,
            "http_details": None,
            "connection_type": None,
        }

        tag = NetworkConnection.create_tag("1.1.1.1", 123)
        objectid = ObjectID(
            ontology_id="blah",
            tag=tag,
        )
        nc2 = default_or.create_network_connection(
            objectid=objectid,
            source_ip="2.2.2.2",
            source_port=321,
            destination_ip="1.1.1.1",
            destination_port=123,
            direction="outbound",
            time_observed="1970-01-01 00:00:01",
            transport_layer_protocol="tcp",
        )
        default_or.add_network_connection(nc2)
        assert nc2.objectid.tag == "1.1.1.1:123"

    @staticmethod
    def test_get_network_connections():
        default_or = OntologyResults(service_name="blah")
        objectid = ObjectID(
            ontology_id="blah",
            tag="blah",
        )
        nc = default_or.create_network_connection(
            objectid=objectid,
            destination_ip="1.1.1.1",
            destination_port=123,
            transport_layer_protocol="tcp",
            direction="outbound",
        )
        default_or.add_network_connection(nc)
        assert default_or.get_network_connections() == [nc]

    @staticmethod
    def test_get_network_connection_by_pid():
        default_or = OntologyResults(service_name="blah")
        nc_objectid = ObjectID(
            ontology_id="blah",
            tag="blah",
        )
        nc = default_or.create_network_connection(
            objectid=nc_objectid,
            destination_ip="1.1.1.1",
            destination_port=123,
            transport_layer_protocol="tcp",
            direction="outbound",
        )
        p1_objectid = ObjectID(
            ontology_id="blah",
            tag="blah",
        )
        nc.update_process(
            pid=1, objectid=p1_objectid, image="blah", start_time="1970-01-01 00:00:01"
        )
        default_or.add_network_connection(nc)
        assert default_or.get_network_connection_by_pid(1) == []

        p2_objectid = ObjectID(
            ontology_id="blah",
            tag="blah",
        )
        p = default_or.create_process(
            objectid=p2_objectid,
            image="blah",
            pid=2,
            start_time="1970-01-01 00:00:01",
            end_time="1970-01-01 00:00:05",
        )
        default_or.add_process(p)
        nc2_objectid = ObjectID(
            ontology_id="blah", tag="blah", time_observed="1970-01-01 00:00:02"
        )
        nc2 = default_or.create_network_connection(
            objectid=nc2_objectid,
            destination_ip="1.1.1.1",
            destination_port=123,
            transport_layer_protocol="tcp",
            direction="outbound",
        )
        nc2.update_process(
            objectid=p2_objectid, image="blah", pid=2, start_time="1970-01-01 00:00:02"
        )
        default_or.add_network_connection(nc2)
        assert (
            default_or.get_network_connection_by_pid(2)[0].destination_ip == "1.1.1.1"
        )

    @staticmethod
    def test_get_network_connection_by_guid():
        default_or = OntologyResults(service_name="blah")
        nc_objectid = ObjectID(
            ontology_id="blah",
            tag="blah",
            guid="{12345678-1234-5678-1234-567812345678}",
        )
        nc = default_or.create_network_connection(
            objectid=nc_objectid,
            destination_ip="1.1.1.1",
            destination_port=123,
            transport_layer_protocol="tcp",
            direction="outbound",
        )
        default_or.add_network_connection(nc)
        assert default_or.get_network_connection_by_guid("blah") is None

        assert (
            default_or.get_network_connection_by_guid(
                "{12345678-1234-5678-1234-567812345678}"
            )
            == nc
        )

    @staticmethod
    def test_get_network_connection_by_details():
        default_or = OntologyResults(service_name="blah")
        objectid = ObjectID(
            ontology_id="blah",
            tag="blah",
        )
        nc = default_or.create_network_connection(
            objectid=objectid,
            destination_ip="1.1.1.1",
            destination_port=1,
            direction="outbound",
            transport_layer_protocol="tcp",
        )
        default_or.add_network_connection(nc)
        assert (
            default_or.get_network_connection_by_details(
                destination_ip="1.1.1.1",
                destination_port=1,
                direction="outbound",
                transport_layer_protocol="tcp",
            )
            == nc
        )
        assert (
            default_or.get_network_connection_by_details(
                destination_ip="1.1.1.1",
                destination_port=1,
                direction=None,
                transport_layer_protocol="tcp",
            )
            is None
        )

    @staticmethod
    def test_set_dns_netflows():
        default_or = OntologyResults()
        nd = default_or.create_network_dns(
            domain="blah", resolved_ips=["1.1.1.1"], lookup_type="A"
        )
        default_or.set_dns_netflows([nd])
        assert default_or.dns_netflows == [nd]

    @staticmethod
    def test_create_network_dns():
        default_or = OntologyResults()
        nd = default_or.create_network_dns(
            domain="blah", resolved_ips=["1.1.1.1"], lookup_type="A"
        )
        assert nd.domain == "blah"

    @staticmethod
    def test_add_network_dns():
        default_or = OntologyResults()
        assert default_or.dns_netflows == []

        nd = default_or.create_network_dns(
            domain="blah", resolved_ips=["1.1.1.1"], lookup_type="A"
        )
        default_or.add_network_dns(nd)
        nd_as_primitives = default_or.dns_netflows[0].as_primitives()
        assert nd_as_primitives == {
            "domain": "blah",
            "resolved_ips": ["1.1.1.1"],
            "lookup_type": "A",
        }

    @staticmethod
    def test_get_network_dns():
        default_or = OntologyResults()
        nd = default_or.create_network_dns(
            domain="blah", resolved_ips=["1.1.1.1"], lookup_type="A"
        )
        default_or.add_network_dns(nd)
        assert default_or.get_network_dns() == [nd]

    @staticmethod
    def test_get_domain_by_destination_ip():
        default_or = OntologyResults()
        assert default_or.get_domain_by_destination_ip("1.1.1.1") is None

        nd1 = default_or.create_network_dns(
            domain="blah.com", resolved_ips=["1.1.1.1"], lookup_type="A"
        )
        default_or.add_network_dns(nd1)
        assert default_or.get_domain_by_destination_ip("1.1.1.1") == "blah.com"

        nd2 = default_or.create_network_dns(
            domain="blah.ca", resolved_ips=["1.1.1.1"], lookup_type="A"
        )
        default_or.add_network_dns(nd2)
        assert default_or.get_domain_by_destination_ip("1.1.1.1") == "blah.com"

    @staticmethod
    def test_get_destination_ip_by_domain():
        default_or = OntologyResults()
        assert default_or.get_destination_ip_by_domain("blah.com") is None

        nd1 = default_or.create_network_dns(
            domain="blah.com", resolved_ips=["1.1.1.1"], lookup_type="A"
        )
        default_or.add_network_dns(nd1)
        assert default_or.get_destination_ip_by_domain("blah.com") == "1.1.1.1"

        nd2 = default_or.create_network_dns(
            domain="blah.com", resolved_ips=["2.2.2.2"], lookup_type="A"
        )
        default_or.add_network_dns(nd2)
        assert default_or.get_destination_ip_by_domain("blah.com") == "1.1.1.1"

    @staticmethod
    def test_set_http_netflows():
        default_or = OntologyResults()
        nh = default_or.create_network_http(
            request_uri="blah",
            request_method="GET",
        )
        default_or.set_http_netflows([nh])
        assert default_or.http_netflows == [nh]

    @staticmethod
    def test_create_network_http():
        default_or = OntologyResults()
        nh = default_or.create_network_http(
            request_uri="blah",
            request_method="GET",
        )
        assert nh.request_uri == "blah"
        assert nh.request_uri == "blah"

    @staticmethod
    def test_add_network_http():
        default_or = OntologyResults()
        assert default_or.http_netflows == []

        nh = default_or.create_network_http(
            request_uri="blah",
            request_method="GET",
        )
        default_or.add_network_http(nh)
        nh_as_primitives = default_or.http_netflows[0].as_primitives()
        assert nh_as_primitives == {
            "request_uri": "blah",
            "request_headers": {},
            "request_body": None,
            "request_method": "GET",
            "response_headers": {},
            "response_status_code": None,
            "response_body": None,
        }

    @staticmethod
    def test_get_network_http():
        default_or = OntologyResults()
        nh = default_or.create_network_http(
            request_uri="blah",
            request_method="GET",
        )
        default_or.add_network_http(nh)
        assert default_or.get_network_http() == [nh]

    @staticmethod
    def test_get_network_http_by_path():
        default_or = OntologyResults()
        nh = default_or.create_network_http(
            request_uri="blah",
            request_method="GET",
            request_body_path="/blah1",
            response_body_path="/blah2",
        )
        default_or.add_network_http(nh)

        assert default_or.get_network_http_by_path("/blah1") == nh
        assert default_or.get_network_http_by_path("/blah2") == nh

    @staticmethod
    def test_get_network_http_by_details():
        default_or = OntologyResults()
        nh = default_or.create_network_http(
            request_uri="http://blah.com",
            request_method="GET",
            request_headers={"a": "b"},
        )
        default_or.add_network_http(nh)

        assert (
            default_or.get_network_http_by_details("http://blah.com", "GET", {"a": "b"})
            == nh
        )
        assert (
            default_or.get_network_http_by_details("http://blah.ca", "GET", {"a": "b"})
            is None
        )

    @staticmethod
    def test_set_signature():
        default_or = OntologyResults(service_name="blah")
        objectid = ObjectID(
            tag="blah",
            ontology_id="blah",
        )
        s = default_or.create_signature(
            objectid=objectid,
            name="blah",
            type="CUCKOO",
        )
        default_or.set_signatures([s])
        assert default_or.signatures == [s]

    @staticmethod
    def test_create_signature():
        default_or = OntologyResults(service_name="blah")
        objectid = ObjectID(
            tag="blah",
            ontology_id="blah",
        )
        s = default_or.create_signature(
            objectid=objectid,
            name="blah",
            type="CUCKOO",
        )
        assert s.name == "blah"
        assert s.type == "CUCKOO"
        assert s.objectid == objectid

    @staticmethod
    def test_add_signature():
        default_or = OntologyResults(service_name="blah")
        assert default_or.signatures == []

        objectid = ObjectID(
            tag="blah",
            ontology_id="blah",
        )
        s = default_or.create_signature(
            objectid=objectid,
            name="blah",
            type="CUCKOO",
        )
        default_or.add_signature(s)
        sig_as_prims = default_or.signatures[0].as_primitives()
        assert sig_as_prims == {
            "actors": [],
            "attacks": [],
            "attributes": [],
            "malware_families": [],
            "name": "blah",
            "objectid": {
                "guid": None,
                "ontology_id": "blah",
                "processtree": None,
                "service_name": "blah",
                "session": None,
                "tag": "blah",
                "time_observed": None,
                "treeid": None,
            },
            "type": "CUCKOO",
        }

    @staticmethod
    def test_get_signatures():
        default_or = OntologyResults(service_name="blah")
        objectid = ObjectID(
            tag="blah",
            ontology_id="blah",
        )
        sig = default_or.create_signature(
            objectid=objectid,
            name="blah",
            type="CUCKOO",
        )
        default_or.add_signature(sig)
        assert default_or.get_signatures()[0].name == "blah"

    @staticmethod
    def test_get_signatures_by_pid():
        default_or = OntologyResults(service_name="blah")
        p_objectid = ObjectID(
            ontology_id="blah",
            tag="blah",
        )
        p = default_or.create_process(
            objectid=p_objectid,
            image="blah",
            pid=1,
            start_time="1970-01-01 00:00:05",
            end_time="1970-01-01 00:00:06",
        )
        default_or.add_process(p)

        sig_objectid = ObjectID(
            tag="blah",
            ontology_id="blah",
        )
        sig = default_or.create_signature(
            objectid=sig_objectid,
            name="blah",
            type="CUCKOO",
            attributes=[Attribute(source=p_objectid)],
        )
        default_or.add_signature(sig)
        assert default_or.get_signatures_by_pid(1)[0].name == "blah"

    @staticmethod
    def test_get_events():
        default_or = OntologyResults(service_name="blah")
        p_objectid = ObjectID(ontology_id="blah", tag="blah", treeid="blahblah")
        p = default_or.create_process(
            objectid=p_objectid,
            pid=1,
            ppid=1,
            image="blah",
            command_line="blah",
            start_time="1970-01-01 00:00:01",
            guid="{12345678-1234-5678-1234-567812345678}",
            pguid="{12345678-1234-5678-1234-567812345679}",
        )
        default_or.add_process(p)
        nc_objectid = ObjectID(
            ontology_id="blah",
            tag="blah",
            time_observed="1970-01-01 00:00:01",
        )
        nc = default_or.create_network_connection(
            objectid=nc_objectid,
            transport_layer_protocol="tcp",
            source_ip="blah",
            source_port=1,
            destination_ip="blah",
            destination_port=1,
            guid="{12345678-1234-5678-1234-567812345670}",
            direction="outbound",
        )
        default_or.add_network_connection(nc)
        assert default_or.get_events() == [p, nc]
        assert default_or.get_events(["blahblah"]) == [nc]

    @staticmethod
    def test_get_non_safelisted_processes():
        default_or = OntologyResults(service_name="blah")
        safelist = ["blahblah"]
        p1_objectid = ObjectID(ontology_id="blah", tag="blah", treeid="blahblah")
        p1 = default_or.create_process(
            objectid=p1_objectid,
            image="blah",
            start_time="1970-01-01 00:00:01",
        )
        p2_objectid = ObjectID(ontology_id="blah", tag="blah", treeid="blahblahblah")
        p2 = default_or.create_process(
            objectid=p2_objectid,
            image="blah",
            start_time="1970-01-01 00:00:01",
        )
        default_or.add_process(p1)
        default_or.add_process(p2)
        assert default_or.get_non_safelisted_processes(safelist) == [p2]

    @staticmethod
    @pytest.mark.parametrize(
        "event_list, safelist, expected_result",
        [
            (None, [], []),
            ([], [], []),
            # One process, tags for both objectid and pobjectid
            (
                [
                    {
                        "pid": 2,
                        "ppid": 1,
                        "image": "blah",
                        "command_line": "blah",
                        "start_time": "1970-01-01 00:00:01",
                        "objectid": ObjectID(
                            guid="{12345678-1234-5678-1234-567812345678}",
                            tag="blah",
                            time_observed="1970-01-01 00:00:01",
                            ontology_id="blah",
                            service_name="blah",
                        ),
                        "pobjectid": ObjectID(
                            guid="{12345678-1234-5678-1234-567812345679}",
                            tag="blah",
                            ontology_id="blah",
                            service_name="blah",
                        ),
                    }
                ],
                ["blah"],
                [
                    {
                        "pid": 2,
                        "image": "blah",
                        "start_time": "1970-01-01 00:00:01",
                        "end_time": "9999-12-31 23:59:59",
                        "objectid": {
                            "guid": "{12345678-1234-5678-1234-567812345678}",
                            "tag": "blah",
                            "treeid": "8b7df143d91c716ecfa5fc1730022f6b421b05cedee8fd52b1fc65a96030ad52",
                            "processtree": "blah|blah",
                            "time_observed": "1970-01-01 00:00:01",
                            "ontology_id": "blah",
                            "service_name": "blah",
                            "session": None,
                        },
                        "pobjectid": {
                            "guid": "{12345678-1234-5678-1234-567812345679}",
                            "tag": "blah",
                            "treeid": None,
                            "processtree": None,
                            "time_observed": None,
                            "ontology_id": "blah",
                            "service_name": "blah",
                            "session": None,
                        },
                        "ppid": 1,
                        "integrity_level": None,
                        "image_hash": None,
                        "original_file_name": None,
                        "command_line": "blah",
                        "pimage": None,
                        "pcommand_line": None,
                        "children": [],
                    }
                ],
            ),
            # Two processes, one parent one child
            (
                [
                    {
                        "pid": 1,
                        "ppid": 1,
                        "image": "blah",
                        "command_line": "blah",
                        "start_time": "1970-01-01 00:00:01",
                        "objectid": ObjectID(
                            guid="{12345678-1234-5678-1234-567812345678}",
                            tag="blah",
                            time_observed="1970-01-01 00:00:01",
                            ontology_id="blah",
                            service_name="blah",
                        ),
                        "pobjectid": ObjectID(
                            guid="{12345678-1234-5678-1234-567812345678}",
                            tag="blah",
                            ontology_id="blah",
                            service_name="blah",
                        ),
                    },
                    {
                        "pid": 2,
                        "ppid": 1,
                        "image": "blah2",
                        "command_line": "blah2",
                        "start_time": "1970-01-01 00:00:02",
                        "objectid": ObjectID(
                            guid="{12345678-1234-5678-1234-567812345679}",
                            tag="blah2",
                            time_observed="1970-01-01 00:00:02",
                            ontology_id="blah",
                            service_name="blah",
                        ),
                        "pobjectid": ObjectID(
                            guid="{12345678-1234-5678-1234-567812345678}",
                            tag="blah",
                            ontology_id="blah",
                            service_name="blah",
                        ),
                    },
                ],
                [],
                [
                    {
                        "pid": 1,
                        "image": "blah",
                        "start_time": "1970-01-01 00:00:01",
                        "end_time": "9999-12-31 23:59:59",
                        "objectid": {
                            "guid": "{12345678-1234-5678-1234-567812345678}",
                            "tag": "blah",
                            "treeid": "8b7df143d91c716ecfa5fc1730022f6b421b05cedee8fd52b1fc65a96030ad52",
                            "processtree": "blah|blah",
                            "time_observed": "1970-01-01 00:00:01",
                            "ontology_id": "blah",
                            "service_name": "blah",
                            "session": None,
                        },
                        "pobjectid": {
                            "guid": "{12345678-1234-5678-1234-567812345678}",
                            "tag": "blah",
                            "treeid": None,
                            "processtree": None,
                            "time_observed": None,
                            "ontology_id": "blah",
                            "service_name": "blah",
                            "session": None,
                        },
                        "ppid": 1,
                        "command_line": "blah",
                        "pimage": None,
                        "pcommand_line": None,
                        "integrity_level": None,
                        "image_hash": None,
                        "original_file_name": None,
                        "children": [
                            {
                                "pid": 2,
                                "image": "blah2",
                                "start_time": "1970-01-01 00:00:02",
                                "end_time": "9999-12-31 23:59:59",
                                "objectid": {
                                    "guid": "{12345678-1234-5678-1234-567812345679}",
                                    "tag": "blah2",
                                    "treeid": "28fb5ed121e549f67b678d225bb2fc9971ed02c18a087f8fa9b05bf18a23d9e1",
                                    "processtree": "blah|blah|blah2",
                                    "time_observed": "1970-01-01 00:00:02",
                                    "ontology_id": "blah",
                                    "service_name": "blah",
                                    "session": None,
                                },
                                "pobjectid": {
                                    "guid": "{12345678-1234-5678-1234-567812345678}",
                                    "tag": "blah",
                                    "treeid": None,
                                    "processtree": None,
                                    "time_observed": "1970-01-01 00:00:01",
                                    "ontology_id": "blah",
                                    "service_name": "blah",
                                    "session": None,
                                },
                                "ppid": 1,
                                "command_line": "blah2",
                                "pimage": "blah",
                                "pcommand_line": "blah",
                                "children": [],
                                "integrity_level": None,
                                "image_hash": None,
                                "original_file_name": None,
                            }
                        ],
                    }
                ],
            ),
            # Four processes, two pairs of parent-child, one child is safelisted
            (
                [
                    {
                        "pid": 1,
                        "ppid": 1,
                        "image": "blah",
                        "command_line": "blah",
                        "start_time": "1970-01-01 00:00:01",
                        "objectid": ObjectID(
                            guid="{12345678-1234-5678-1234-567812345671}",
                            tag="blah",
                            time_observed="1970-01-01 00:00:01",
                            ontology_id="blah",
                            service_name="blah",
                        ),
                        "pobjectid": ObjectID(
                            guid="{12345678-1234-5678-1234-567812345671}",
                            tag="blah",
                            ontology_id="blah",
                            service_name="blah",
                        ),
                    },
                    {
                        "pid": 2,
                        "ppid": 1,
                        "image": "blah2",
                        "command_line": "blah2",
                        "start_time": "1970-01-01 00:00:02",
                        "objectid": ObjectID(
                            guid="{12345678-1234-5678-1234-567812345672}",
                            tag="blah2",
                            time_observed="1970-01-01 00:00:02",
                            ontology_id="blah",
                            service_name="blah",
                        ),
                        "pobjectid": ObjectID(
                            guid="{12345678-1234-5678-1234-567812345671}",
                            tag="blah",
                            time_observed="1970-01-01 00:00:01",
                            ontology_id="blah",
                            service_name="blah",
                        ),
                    },
                    {
                        "pid": 3,
                        "ppid": 3,
                        "image": "blah3",
                        "command_line": "blah3",
                        "start_time": "1970-01-01 00:00:01",
                        "objectid": ObjectID(
                            guid="{12345678-1234-5678-1234-567812345673}",
                            tag="blah3",
                            time_observed="1970-01-01 00:00:01",
                            ontology_id="blah",
                            service_name="blah",
                        ),
                        "pobjectid": ObjectID(
                            guid="{12345678-1234-5678-1234-567812345673}",
                            tag="blah3",
                            time_observed="1970-01-01 00:00:01",
                            ontology_id="blah",
                            service_name="blah",
                        ),
                    },
                    {
                        "pid": 4,
                        "ppid": 3,
                        "image": "blah4",
                        "command_line": "blah4",
                        "start_time": "1970-01-01 00:00:02",
                        "objectid": ObjectID(
                            guid="{12345678-1234-5678-1234-567812345674}",
                            tag="blah4",
                            time_observed="1970-01-01 00:00:02",
                            ontology_id="blah",
                            service_name="blah",
                        ),
                        "pobjectid": ObjectID(
                            guid="{12345678-1234-5678-1234-567812345673}",
                            tag="blah3",
                            time_observed="1970-01-01 00:00:01",
                            ontology_id="blah",
                            service_name="blah",
                        ),
                    },
                ],
                ["55459caaa8ca94a90de5643a6a930e1b19bab480982607327081f46eb86f816c"],
                [
                    {
                        "pid": 1,
                        "image": "blah",
                        "start_time": "1970-01-01 00:00:01",
                        "end_time": "9999-12-31 23:59:59",
                        "objectid": {
                            "guid": "{12345678-1234-5678-1234-567812345671}",
                            "tag": "blah",
                            "treeid": "8b7df143d91c716ecfa5fc1730022f6b421b05cedee8fd52b1fc65a96030ad52",
                            "processtree": "blah|blah",
                            "time_observed": "1970-01-01 00:00:01",
                            "ontology_id": "blah",
                            "service_name": "blah",
                            "session": None,
                        },
                        "pobjectid": {
                            "guid": "{12345678-1234-5678-1234-567812345671}",
                            "tag": "blah",
                            "treeid": None,
                            "processtree": None,
                            "time_observed": None,
                            "ontology_id": "blah",
                            "service_name": "blah",
                            "session": None,
                        },
                        "ppid": 1,
                        "command_line": "blah",
                        "pimage": None,
                        "pcommand_line": None,
                        "integrity_level": None,
                        "image_hash": None,
                        "original_file_name": None,
                        "children": [
                            {
                                "pid": 2,
                                "image": "blah2",
                                "start_time": "1970-01-01 00:00:02",
                                "end_time": "9999-12-31 23:59:59",
                                "objectid": {
                                    "guid": "{12345678-1234-5678-1234-567812345672}",
                                    "tag": "blah2",
                                    "treeid": "28fb5ed121e549f67b678d225bb2fc9971ed02c18a087f8fa9b05bf18a23d9e1",
                                    "processtree": "blah|blah|blah2",
                                    "time_observed": "1970-01-01 00:00:02",
                                    "ontology_id": "blah",
                                    "service_name": "blah",
                                    "session": None,
                                },
                                "pobjectid": {
                                    "guid": "{12345678-1234-5678-1234-567812345671}",
                                    "tag": "blah",
                                    "treeid": None,
                                    "processtree": None,
                                    "time_observed": "1970-01-01 00:00:01",
                                    "ontology_id": "blah",
                                    "service_name": "blah",
                                    "session": None,
                                },
                                "ppid": 1,
                                "command_line": "blah2",
                                "children": [],
                                "pimage": "blah",
                                "pcommand_line": "blah",
                                "integrity_level": None,
                                "image_hash": None,
                                "original_file_name": None,
                            }
                        ],
                    },
                ],
            ),
            # One process, safelisted
            (
                [
                    {
                        "pid": 2,
                        "ppid": 1,
                        "image": "blah",
                        "command_line": "blah",
                        "start_time": "1970-01-01 00:00:01",
                        "objectid": ObjectID(
                            guid="{12345678-1234-5678-1234-567812345678}",
                            tag="blah",
                            time_observed="1970-01-01 00:00:01",
                            ontology_id="blah",
                            service_name="blah",
                        ),
                        "pobjectid": ObjectID(
                            guid="{12345678-1234-5678-1234-567812345679}",
                            tag="blah",
                            ontology_id="blah",
                            service_name="blah",
                        ),
                    }
                ],
                ["8b7df143d91c716ecfa5fc1730022f6b421b05cedee8fd52b1fc65a96030ad52"],
                [],
            ),
            # One network connection
            (
                [
                    {
                        "objectid": ObjectID(
                            guid="{12345678-1234-5678-1234-567812345678}",
                            tag="blah:blah",
                            time_observed="1970-01-01 00:00:01",
                            ontology_id="blah",
                            service_name="blah",
                        ),
                        "source_ip": "blah",
                        "source_port": "blah",
                        "destination_ip": "blah",
                        "destination_port": 123,
                        "transport_layer_protocol": "tcp",
                        "direction": "outbound",
                        "process": None,
                    },
                ],
                ["blah"],
                [
                    {
                        "connection_type": None,
                        "dns_details": None,
                        "http_details": None,
                        "objectid": {
                            "guid": "{12345678-1234-5678-1234-567812345678}",
                            "tag": "blah:blah",
                            "treeid": "5f687d6145fb95eb502e4b6c1c83914aca058b35ce0aa6fe3d80f7e972e4f363",
                            "processtree": "blah:blah",
                            "time_observed": "1970-01-01 00:00:01",
                            "ontology_id": "blah",
                            "service_name": "blah",
                            "session": None,
                        },
                        "source_ip": "blah",
                        "source_port": "blah",
                        "destination_ip": "blah",
                        "destination_port": 123,
                        "transport_layer_protocol": "tcp",
                        "direction": "outbound",
                        "process": None,
                        "children": [],
                    },
                ],
            ),
            # Two objects, one parent process, one child network connection
            (
                [
                    {
                        "pid": 1,
                        "ppid": 1,
                        "image": "blah",
                        "command_line": "blah",
                        "start_time": "1970-01-01 00:00:01",
                        "objectid": ObjectID(
                            guid="{12345678-1234-5678-1234-567812345678}",
                            tag="blah",
                            time_observed="1970-01-01 00:00:01",
                            ontology_id="blah",
                            service_name="blah",
                        ),
                        "pobjectid": ObjectID(
                            guid="{12345678-1234-5678-1234-567812345678}",
                            tag="blah",
                            ontology_id="blah",
                            service_name="blah",
                        ),
                    },
                    {
                        "objectid": ObjectID(
                            guid="{12345678-1234-5678-1234-567812345679}",
                            tag="blah:blah",
                            time_observed="1970-01-01 00:00:02",
                            ontology_id="blah",
                            service_name="blah",
                        ),
                        "source_ip": "blah",
                        "source_port": "blah",
                        "destination_ip": "blah",
                        "destination_port": 123,
                        "transport_layer_protocol": "tcp",
                        "direction": "outbound",
                        "process": {
                            "objectid": ObjectID(
                                guid="{12345678-1234-5678-1234-567812345678}",
                                tag="blah",
                                ontology_id="blah",
                                service_name="blah",
                                time_observed="1970-01-01 00:00:01",
                            ),
                            "image": "blah",
                            "start_time": "1970-01-01 00:00:01",
                        },
                    },
                ],
                [],
                [
                    {
                        "pid": 1,
                        "image": "blah",
                        "start_time": "1970-01-01 00:00:01",
                        "end_time": "9999-12-31 23:59:59",
                        "objectid": {
                            "guid": "{12345678-1234-5678-1234-567812345678}",
                            "tag": "blah",
                            "treeid": "8b7df143d91c716ecfa5fc1730022f6b421b05cedee8fd52b1fc65a96030ad52",
                            "processtree": "blah|blah",
                            "time_observed": "1970-01-01 00:00:01",
                            "ontology_id": "blah",
                            "service_name": "blah",
                            "session": None,
                        },
                        "pobjectid": {
                            "guid": "{12345678-1234-5678-1234-567812345678}",
                            "tag": "blah",
                            "treeid": None,
                            "processtree": None,
                            "time_observed": None,
                            "ontology_id": "blah",
                            "service_name": "blah",
                            "session": None,
                        },
                        "ppid": 1,
                        "command_line": "blah",
                        "pimage": None,
                        "pcommand_line": None,
                        "integrity_level": None,
                        "image_hash": None,
                        "original_file_name": None,
                        "children": [
                            {
                                "objectid": {
                                    "guid": "{12345678-1234-5678-1234-567812345679}",
                                    "tag": "blah:blah",
                                    "treeid": "81a167be9a70e6d9c9b14f4dec79c052e463c3fda116583731c1065143e8f277",
                                    "processtree": "blah|blah|blah:blah",
                                    "time_observed": "1970-01-01 00:00:02",
                                    "ontology_id": "blah",
                                    "service_name": "blah",
                                    "session": None,
                                },
                                "source_ip": "blah",
                                "source_port": "blah",
                                "destination_ip": "blah",
                                "destination_port": 123,
                                "transport_layer_protocol": "tcp",
                                "direction": "outbound",
                                "process": {
                                    "pid": 1,
                                    "ppid": 1,
                                    "image": "blah",
                                    "command_line": "blah",
                                    "start_time": "1970-01-01 00:00:01",
                                    "end_time": "9999-12-31 23:59:59",
                                    "pimage": None,
                                    "pcommand_line": None,
                                    "integrity_level": None,
                                    "image_hash": None,
                                    "original_file_name": None,
                                    "objectid": {
                                        "ontology_id": "blah",
                                        "guid": "{12345678-1234-5678-1234-567812345678}",
                                        "tag": "blah",
                                        "treeid": None,
                                        "processtree": None,
                                        "time_observed": "1970-01-01 00:00:01",
                                        "processtree": None,
                                        "session": None,
                                        "service_name": "blah",
                                    },
                                    "pobjectid": {
                                        "ontology_id": "blah",
                                        "guid": "{12345678-1234-5678-1234-567812345678}",
                                        "tag": "blah",
                                        "treeid": None,
                                        "processtree": None,
                                        "time_observed": None,
                                        "processtree": None,
                                        "session": None,
                                        "service_name": "blah",
                                    },
                                },
                                "children": [],
                                "connection_type": None,
                                "dns_details": None,
                                "http_details": None,
                            },
                        ],
                    }
                ],
            ),
        ],
    )
    def test_get_process_tree(event_list, safelist, expected_result):
        default_or = OntologyResults()
        if event_list:
            for event in event_list:
                if "process" in event:
                    nc = default_or.create_network_connection(**event)
                    default_or.add_network_connection(nc)
                else:
                    p = default_or.create_process(**event)
                    default_or.add_process(p)
        actual_result = default_or.get_process_tree(safelist=safelist)
        assert actual_result == expected_result

    @staticmethod
    @pytest.mark.parametrize(
        "event_list, signatures, safelist, correct_section_body",
        [
            (None, None, [], []),
            ([], None, [], []),
            (
                [
                    {
                        "pid": 1,
                        "ppid": 1,
                        "image": "blah",
                        "command_line": "blah",
                        "start_time": "1970-01-01 00:00:01",
                        "end_time": "9999-12-31 23:59:59",
                        "objectid": ObjectID(
                            guid="{12345678-1234-5678-1234-567812345678}",
                            tag="blah",
                            time_observed="1970-01-01 00:00:01",
                            ontology_id="blah",
                            service_name="blah",
                        ),
                    }
                ],
                None,
                [],
                [
                    {
                        "process_pid": 1,
                        "process_name": "blah",
                        "command_line": "blah",
                        "signatures": {},
                        "children": [],
                        "file_count": 0,
                        "network_count": 0,
                        "registry_count": 0,
                        "safelisted": False,
                    }
                ],
            ),
            (
                [
                    {
                        "pid": 1,
                        "ppid": 2,
                        "image": "blah",
                        "command_line": "blah",
                        "start_time": "1970-01-01 00:00:01",
                        "end_time": "9999-12-31 23:59:59",
                        "objectid": ObjectID(
                            guid="{12345678-1234-5678-1234-567812345678}",
                            tag="blah",
                            time_observed="1970-01-01 00:00:01",
                            ontology_id="blah",
                            service_name="blah",
                        ),
                        "pobjectid": ObjectID(
                            guid="{12345678-1234-5678-1234-567812345679}",
                            time_observed="1970-01-01 00:00:01",
                            ontology_id="blah",
                            service_name="blah",
                            tag="blah",
                        ),
                    },
                    {
                        "pid": 2,
                        "ppid": 3,
                        "image": "blah2",
                        "command_line": "blah2",
                        "start_time": "1970-01-01 00:00:01",
                        "end_time": "9999-12-31 23:59:59",
                        "objectid": ObjectID(
                            guid="{12345678-1234-5678-1234-567812345679}",
                            tag="blah",
                            time_observed="1970-01-01 00:00:01",
                            ontology_id="blah",
                            service_name="blah",
                        ),
                    },
                ],
                None,
                [],
                [
                    {
                        "process_pid": 2,
                        "process_name": "blah2",
                        "command_line": "blah2",
                        "signatures": {},
                        "children": [
                            {
                                "process_pid": 1,
                                "process_name": "blah",
                                "command_line": "blah",
                                "signatures": {},
                                "children": [],
                                "file_count": 0,
                                "network_count": 0,
                                "registry_count": 0,
                                "safelisted": False,
                            }
                        ],
                        "file_count": 0,
                        "network_count": 1,
                        "registry_count": 0,
                        "safelisted": False,
                    }
                ],
            ),
            (
                [
                    {
                        "pid": 1,
                        "ppid": 1,
                        "image": "blah",
                        "command_line": "blah",
                        "start_time": "1970-01-01 00:00:01",
                        "end_time": "9999-12-31 23:59:59",
                        "objectid": ObjectID(
                            guid="{12345678-1234-5678-1234-567812345678}",
                            tag="blah",
                            time_observed="1970-01-01 00:00:01",
                            ontology_id="blah",
                            service_name="blah",
                        ),
                        "pobjectid": ObjectID(
                            guid="{12345678-1234-5678-1234-567812345678}",
                            tag="blah",
                            ontology_id="blah",
                            service_name="blah",
                        ),
                    },
                    {
                        "pid": 2,
                        "ppid": 1,
                        "image": "blah2",
                        "command_line": "blah2",
                        "start_time": "1970-01-01 00:00:02",
                        "end_time": "9999-12-31 23:59:59",
                        "objectid": ObjectID(
                            guid="{12345678-1234-5678-1234-567812345679}",
                            tag="blah2",
                            time_observed="1970-01-01 00:00:02",
                            ontology_id="blah",
                            service_name="blah",
                        ),
                        "pobjectid": ObjectID(
                            guid="{12345678-1234-5678-1234-567812345678}",
                            tag="blah",
                            time_observed="1970-01-01 00:00:01",
                            ontology_id="blah",
                            service_name="blah",
                        ),
                    },
                    {
                        "pid": 3,
                        "ppid": 3,
                        "image": "blah3",
                        "command_line": "blah3",
                        "start_time": "1970-01-01 00:00:01",
                        "end_time": "9999-12-31 23:59:59",
                        "objectid": ObjectID(
                            guid="{12345678-1234-5678-1234-567812345671}",
                            tag="blah3",
                            time_observed="1970-01-01 00:00:01",
                            ontology_id="blah",
                            service_name="blah",
                        ),
                    },
                    {
                        "pid": 4,
                        "ppid": 3,
                        "image": "blah4",
                        "command_line": "blah4",
                        "start_time": "1970-01-01 00:00:02",
                        "end_time": "9999-12-31 23:59:59",
                        "objectid": ObjectID(
                            guid="{12345678-1234-5678-1234-567812345674}",
                            tag="blah4",
                            time_observed="1970-01-01 00:00:02",
                            ontology_id="blah",
                            service_name="blah",
                        ),
                        "pobjectid": ObjectID(
                            guid="{12345678-1234-5678-1234-567812345671}",
                            tag="blah3",
                            time_observed="1970-01-01 00:00:01",
                            ontology_id="blah",
                            service_name="blah",
                        ),
                    },
                ],
                None,
                ["55459caaa8ca94a90de5643a6a930e1b19bab480982607327081f46eb86f816c"],
                [
                    {
                        "process_pid": 1,
                        "process_name": "blah",
                        "command_line": "blah",
                        "signatures": {},
                        "children": [
                            {
                                "process_pid": 2,
                                "process_name": "blah2",
                                "command_line": "blah2",
                                "signatures": {},
                                "children": [],
                                "file_count": 0,
                                "network_count": 1,
                                "registry_count": 0,
                                "safelisted": False,
                            }
                        ],
                        "file_count": 0,
                        "network_count": 0,
                        "registry_count": 0,
                        "safelisted": False,
                    }
                ],
            ),
            (
                [
                    {
                        "pid": 1,
                        "ppid": 1,
                        "image": "blah",
                        "command_line": "blah",
                        "start_time": "1970-01-01 00:00:01",
                        "end_time": "9999-12-31 23:59:59",
                        "objectid": ObjectID(
                            guid="{12345678-1234-5678-1234-567812345678}",
                            tag="blah",
                            time_observed="1970-01-01 00:00:01",
                            ontology_id="blah",
                            service_name="blah",
                        ),
                    }
                ],
                [
                    {
                        "objectid": ObjectID(
                            tag="blah",
                            ontology_id="blah",
                            service_name="blah",
                        ),
                        "name": "blah",
                        "type": "CUCKOO",
                        "score": 1,
                        "attributes": [
                            Attribute(
                                source=ObjectID(
                                    guid="{12345678-1234-5678-1234-567812345678}",
                                    tag="blah",
                                    time_observed="1970-01-01 00:00:01",
                                    ontology_id="blah",
                                    service_name="blah",
                                ),
                            )
                        ],
                    }
                ],
                [],
                [
                    {
                        "process_pid": 1,
                        "process_name": "blah",
                        "command_line": "blah",
                        "signatures": {"blah": 1},
                        "children": [],
                        "file_count": 0,
                        "network_count": 0,
                        "registry_count": 0,
                        "safelisted": False,
                    }
                ],
            ),
            (
                [
                    {
                        "pid": 2,
                        "ppid": 1,
                        "image": "blah",
                        "command_line": "blah",
                        "start_time": "1970-01-01 00:00:01",
                        "end_time": "9999-12-31 23:59:59",
                        "objectid": ObjectID(
                            guid="{12345678-1234-5678-1234-567812345678}",
                            tag="blah",
                            time_observed="1970-01-01 00:00:01",
                            ontology_id="blah",
                            service_name="blah",
                        ),
                    }
                ],
                [
                    {
                        "objectid": ObjectID(
                            tag="blah",
                            ontology_id="blah",
                            service_name="blah",
                        ),
                        "name": "blah",
                        "type": "CUCKOO",
                        "score": 1,
                        "attributes": [
                            Attribute(
                                source=ObjectID(
                                    guid="{12345678-1234-5678-1234-567812345679}",
                                    tag="blah",
                                    time_observed="1970-01-01 00:00:01",
                                    ontology_id="blah",
                                    service_name="blah",
                                ),
                            )
                        ],
                    }
                ],
                [],
                [
                    {
                        "process_pid": 2,
                        "process_name": "blah",
                        "command_line": "blah",
                        "signatures": {},
                        "children": [],
                        "file_count": 0,
                        "network_count": 0,
                        "registry_count": 0,
                        "safelisted": False,
                    }
                ],
            ),
            (
                [
                    {
                        "pid": 2,
                        "ppid": 1,
                        "image": "blah",
                        "command_line": "blah",
                        "start_time": "1970-01-01 00:00:01",
                        "end_time": "9999-12-31 23:59:59",
                        "objectid": ObjectID(
                            guid="{12345678-1234-5678-1234-567812345678}",
                            tag="blah",
                            time_observed="1970-01-01 00:00:01",
                            ontology_id="blah",
                            service_name="blah",
                        ),
                    }
                ],
                [
                    {
                        "objectid": ObjectID(
                            tag="blah",
                            ontology_id="blah",
                            service_name="blah",
                        ),
                        "name": "blah",
                        "type": "CUCKOO",
                        "score": 1,
                        "attributes": [
                            Attribute(
                                source=ObjectID(
                                    guid="{12345678-1234-5678-1234-567812345679}",
                                    tag="blah",
                                    time_observed="1970-01-01 00:00:01",
                                    ontology_id="blah",
                                    service_name="blah",
                                ),
                            )
                        ],
                    }
                ],
                ["blah"],
                [
                    {
                        "process_pid": 2,
                        "process_name": "blah",
                        "command_line": "blah",
                        "signatures": {},
                        "children": [],
                        "file_count": 0,
                        "file_count": 0,
                        "network_count": 0,
                        "registry_count": 0,
                        "safelisted": False,
                    }
                ],
            ),
            (
                [
                    {
                        "pid": 2,
                        "ppid": 1,
                        "image": "blah",
                        "command_line": "blah",
                        "start_time": "1970-01-01 00:00:01",
                        "end_time": "9999-12-31 23:59:59",
                        "objectid": ObjectID(
                            guid="{12345678-1234-5678-1234-567812345678}",
                            tag="blah",
                            time_observed="1970-01-01 00:00:01",
                            ontology_id="blah",
                            service_name="blah",
                        ),
                    }
                ],
                [
                    {
                        "objectid": ObjectID(
                            tag="blah",
                            ontology_id="blah",
                            service_name="blah",
                        ),
                        "name": "blah",
                        "type": "CUCKOO",
                        "score": 1,
                        "attributes": [
                            Attribute(
                                source=ObjectID(
                                    guid="{12345678-1234-5678-1234-567812345679}",
                                    tag="blah",
                                    time_observed="1970-01-01 00:00:01",
                                    ontology_id="blah",
                                    service_name="blah",
                                ),
                            )
                        ],
                    }
                ],
                ["8b7df143d91c716ecfa5fc1730022f6b421b05cedee8fd52b1fc65a96030ad52"],
                [],
            ),
        ],
    )
    def test_get_process_tree_result_section(
        event_list, signatures, safelist, correct_section_body
    ):
        from assemblyline_v4_service.common.result import ResultProcessTreeSection

        default_or = OntologyResults(service_name="blah")
        if event_list:
            for event in event_list:
                p = default_or.create_process(**event)
                default_or.add_process(p)
        nc_objectid = ObjectID(tag="blah", ontology_id="blah")
        nc = default_or.create_network_connection(
            objectid=nc_objectid,
            destination_ip="1.1.1.1",
            destination_port=443,
            source_ip="2.2.2.2",
            source_port=9999,
            transport_layer_protocol="tcp",
            direction="outbound",
        )
        nc.update_process(
            pid=2,
            image="blah2",
            start_time="1970-01-01 00:00:02",
            end_time="9999-12-31 23:59:59",
            objectid=ObjectID(
                guid="{12345678-1234-5678-1234-567812345679}",
                tag="blah",
                time_observed="1970-01-01 00:00:01",
                ontology_id="blah",
                service_name="blah",
            ),
        )
        default_or.add_network_connection(nc)
        if signatures:
            for signature in signatures:
                s = default_or.create_signature(**signature)
                default_or.add_signature(s)
        actual_result = default_or.get_process_tree_result_section(safelist=safelist)
        assert isinstance(actual_result, ResultProcessTreeSection)
        assert actual_result.section_body.__dict__["_data"] == correct_section_body

    @staticmethod
    @pytest.mark.skip("TBD")
    def test_load_from_json():
        default_or = OntologyResults()
        default_or.load_from_json(
            {
                "analysis_metadata": {
                    "task_id": "blah",
                    "start_time": "blah",
                    "end_time": "blah",
                    "routing": "blah",
                    "machine_metadata": {
                        "ip": "blah",
                        "hypervisor": "blah",
                        "hostname": "blah",
                        "platform": "blah",
                        "version": "blah",
                        "architecture": "blah",
                    },
                },
                "signatures": [
                    {
                        "name": "blah",
                        "description": "blah",
                        "attack": ["blah"],
                        "subjects": [
                            {
                                "ip": "blah",
                                "domain": None,
                                "uri": None,
                                "process": None,
                                "file": None,
                                "registry": None,
                            },
                            {
                                "ip": "blah",
                                "domain": None,
                                "uri": None,
                                "process": {
                                    "objectid": {
                                        "guid": "{12345678-1234-5678-1234-567812345678}",
                                        "tag": "blah",
                                        "treeid": "blah",
                                        "processtree": "blah",
                                        "time_observed": "blah",
                                    },
                                    "pobjectid": {
                                        "guid": "{12345678-1234-5678-1234-567812345678}",
                                        "tag": "blah",
                                        "treeid": "blah",
                                        "processtree": "blah",
                                        "time_observed": "blah",
                                    },
                                    "pimage": "blah",
                                    "pcommand_line": "blah",
                                    "ppid": "blah",
                                    "pid": "blah",
                                    "image": "blah",
                                    "command_line": "blah",
                                    "start_time": "blah",
                                    "end_time": "blah",
                                    "integrity_level": "blah",
                                    "image_hash": "blah",
                                    "original_file_name": "blah",
                                },
                                "file": None,
                                "registry": None,
                            },
                        ],
                        "process": {
                            "objectid": {
                                "guid": "{12345678-1234-5678-1234-567812345678}",
                                "tag": "blah",
                                "treeid": "blah",
                                "processtree": "blah",
                                "time_observed": "blah",
                            },
                            "pobjectid": {
                                "guid": "{12345678-1234-5678-1234-567812345678}",
                                "tag": "blah",
                                "treeid": "blah",
                                "processtree": "blah",
                                "time_observed": "blah",
                            },
                            "pimage": "blah",
                            "pcommand_line": "blah",
                            "ppid": "blah",
                            "pid": "blah",
                            "image": "blah",
                            "command_line": "blah",
                            "start_time": "blah",
                            "end_time": "blah",
                            "integrity_level": "blah",
                            "image_hash": "blah",
                            "original_file_name": "blah",
                        },
                    }
                ],
                "network_connections": [
                    {
                        "objectid": {
                            "tag": "blah",
                            "treeid": "blah",
                            "processtree": "blah",
                            "time_observed": "blah",
                        },
                        "source_ip": "blah",
                        "source_port": "blah",
                        "destination_ip": "blah",
                        "destination_port": "blah",
                        "transport_layer_protocol": "blah",
                        "direction": "blah",
                        "process": {
                            "objectid": {
                                "guid": "{12345678-1234-5678-1234-567812345678}",
                                "tag": "blah",
                                "treeid": "blah",
                                "processtree": "blah",
                                "time_observed": "blah",
                            },
                            "pobjectid": {
                                "guid": "{12345678-1234-5678-1234-567812345678}",
                                "tag": "blah",
                                "treeid": "blah",
                                "processtree": "blah",
                                "time_observed": "blah",
                            },
                            "pimage": "blah",
                            "pcommand_line": "blah",
                            "ppid": "blah",
                            "pid": "blah",
                            "image": "blah",
                            "command_line": "blah",
                            "start_time": "blah",
                            "end_time": "blah",
                            "integrity_level": "blah",
                            "image_hash": "blah",
                            "original_file_name": "blah",
                        },
                    }
                ],
                "network_dns": [
                    {
                        "domain": "blah",
                        "resolved_ips": ["blah"],
                        "lookup_type": "blah",
                        "connection_details": {
                            "objectid": {
                                "tag": "blah",
                                "treeid": "blah",
                                "processtree": "blah",
                                "time_observed": "blah",
                            },
                            "source_ip": "blah",
                            "source_port": "blah",
                            "destination_ip": "blah",
                            "destination_port": "blah",
                            "transport_layer_protocol": "blah",
                            "direction": "blah",
                            "process": {
                                "objectid": {
                                    "guid": "{12345678-1234-5678-1234-567812345678}",
                                    "tag": "blah",
                                    "treeid": "blah",
                                    "processtree": "blah",
                                    "time_observed": "blah",
                                },
                                "pobjectid": {
                                    "guid": "{12345678-1234-5678-1234-567812345678}",
                                    "tag": "blah",
                                    "treeid": "blah",
                                    "processtree": "blah",
                                    "time_observed": "blah",
                                },
                                "pimage": "blah",
                                "pcommand_line": "blah",
                                "ppid": "blah",
                                "pid": "blah",
                                "image": "blah",
                                "command_line": "blah",
                                "start_time": "blah",
                                "end_time": "blah",
                                "integrity_level": "blah",
                                "image_hash": "blah",
                                "original_file_name": "blah",
                            },
                        },
                    }
                ],
                "network_http": [
                    {
                        "request_uri": "blah",
                        "request_headers": {"a": "b"},
                        "request_body": "blah",
                        "request_method": "blah",
                        "response_headers": {"a": "b"},
                        "response_status_code": 123,
                        "response_body": "blah",
                        "connection_details": {
                            "objectid": {
                                "tag": "blah",
                                "treeid": "blah",
                                "processtree": "blah",
                                "time_observed": "blah",
                            },
                            "source_ip": "blah",
                            "source_port": "blah",
                            "destination_ip": "blah",
                            "destination_port": "blah",
                            "transport_layer_protocol": "blah",
                            "direction": "blah",
                            "process": {
                                "objectid": {
                                    "guid": "{12345678-1234-5678-1234-567812345678}",
                                    "tag": "blah",
                                    "treeid": "blah",
                                    "processtree": "blah",
                                    "time_observed": "blah",
                                },
                                "pobjectid": {
                                    "guid": "{12345678-1234-5678-1234-567812345678}",
                                    "tag": "blah",
                                    "treeid": "blah",
                                    "processtree": "blah",
                                    "time_observed": "blah",
                                },
                                "pimage": "blah",
                                "pcommand_line": "blah",
                                "ppid": "blah",
                                "pid": "blah",
                                "image": "blah",
                                "command_line": "blah",
                                "start_time": "blah",
                                "end_time": "blah",
                                "integrity_level": "blah",
                                "image_hash": "blah",
                                "original_file_name": "blah",
                            },
                        },
                    }
                ],
                "processes": [
                    {
                        "objectid": {
                            "guid": "{12345678-1234-5678-1234-567812345678}",
                            "tag": "blah",
                            "treeid": "blah",
                            "processtree": "blah",
                            "time_observed": "blah",
                        },
                        "pobjectid": {
                            "guid": "{12345678-1234-5678-1234-567812345678}",
                            "tag": "blah",
                            "treeid": "blah",
                            "processtree": "blah",
                            "time_observed": "blah",
                        },
                        "pimage": "blah",
                        "pcommand_line": "blah",
                        "ppid": "blah",
                        "pid": "blah",
                        "image": "blah",
                        "command_line": "blah",
                        "start_time": "blah",
                        "end_time": "blah",
                        "integrity_level": "blah",
                        "image_hash": "blah",
                        "original_file_name": "blah",
                    }
                ],
                "sandbox_name": "blah",
                "sandbox_version": "blah",
            }
        )

        assert default_or.analysis_metadata.task_id == "blah"
        assert default_or.analysis_metadata.start_time == "blah"
        assert default_or.analysis_metadata.end_time == "blah"
        assert default_or.analysis_metadata.routing == "blah"

        assert default_or.analysis_metadata.machine_metadata.ip == "blah"
        assert default_or.analysis_metadata.machine_metadata.hypervisor == "blah"
        assert default_or.analysis_metadata.machine_metadata.hostname == "blah"
        assert default_or.analysis_metadata.machine_metadata.platform == "blah"
        assert default_or.analysis_metadata.machine_metadata.version == "blah"
        assert default_or.analysis_metadata.machine_metadata.architecture == "blah"

        assert default_or.signatures[0].name == "blah"
        assert default_or.signatures[0].description == "blah"
        assert default_or.signatures[0].attack == ["blah"]

        assert default_or.signatures[0].subjects[0].ip == "blah"
        assert default_or.signatures[0].subjects[0].domain is None
        assert default_or.signatures[0].subjects[0].uri is None
        assert default_or.signatures[0].subjects[0].process is None
        assert default_or.signatures[0].subjects[0].file is None
        assert default_or.signatures[0].subjects[0].registry is None

        assert default_or.signatures[0].subjects[1].ip is None
        assert default_or.signatures[0].subjects[1].domain is None
        assert default_or.signatures[0].subjects[1].uri is None
        assert default_or.signatures[0].subjects[1].file is None
        assert default_or.signatures[0].subjects[1].registry is None

        assert (
            default_or.signatures[0].subjects[1].process.objectid.guid
            == "{12345678-1234-5678-1234-567812345678}"
        )
        assert default_or.signatures[0].subjects[1].process.objectid.tag == "blah"
        assert default_or.signatures[0].subjects[1].process.objectid.treeid == "blah"
        assert (
            default_or.signatures[0].subjects[1].process.objectid.time_observed
            == "blah"
        )
        assert (
            default_or.signatures[0].subjects[1].process.pobjectid.guid
            == "{12345678-1234-5678-1234-567812345678}"
        )
        assert default_or.signatures[0].subjects[1].process.pobjectid.tag == "blah"
        assert default_or.signatures[0].subjects[1].process.pobjectid.treeid == "blah"
        assert (
            default_or.signatures[0].subjects[1].process.pobjectid.processtree == "blah"
        )
        assert (
            default_or.signatures[0].subjects[1].process.pobjectid.time_observed
            == "blah"
        )
        assert default_or.signatures[0].subjects[1].process.pimage == "blah"
        assert default_or.signatures[0].subjects[1].process.pcommand_line == "blah"
        assert default_or.signatures[0].subjects[1].process.ppid == "blah"
        assert default_or.signatures[0].subjects[1].process.pid == "blah"
        assert default_or.signatures[0].subjects[1].process.image == "blah"
        assert default_or.signatures[0].subjects[1].process.command_line == "blah"
        assert default_or.signatures[0].subjects[1].process.start_time == "blah"
        assert default_or.signatures[0].subjects[1].process.end_time == "blah"
        assert default_or.signatures[0].subjects[1].process.integrity_level == "blah"
        assert default_or.signatures[0].subjects[1].process.image_hash == "blah"
        assert default_or.signatures[0].subjects[1].process.original_file_name == "blah"

        assert (
            default_or.signatures[0].process.objectid.guid
            == "{12345678-1234-5678-1234-567812345678}"
        )
        assert default_or.signatures[0].process.objectid.tag == "blah"
        assert default_or.signatures[0].process.objectid.treeid == "blah"
        assert default_or.signatures[0].process.objectid.time_observed == "blah"
        assert (
            default_or.signatures[0].process.pobjectid.guid
            == "{12345678-1234-5678-1234-567812345678}"
        )
        assert default_or.signatures[0].process.pobjectid.tag == "blah"
        assert default_or.signatures[0].process.pobjectid.treeid == "blah"
        assert default_or.signatures[0].process.pobjectid.processtree == "blah"
        assert default_or.signatures[0].process.pobjectid.time_observed == "blah"
        assert default_or.signatures[0].process.pimage == "blah"
        assert default_or.signatures[0].process.pcommand_line == "blah"
        assert default_or.signatures[0].process.ppid == "blah"
        assert default_or.signatures[0].process.pid == "blah"
        assert default_or.signatures[0].process.image == "blah"
        assert default_or.signatures[0].process.command_line == "blah"
        assert default_or.signatures[0].process.start_time == "blah"
        assert default_or.signatures[0].process.end_time == "blah"
        assert default_or.signatures[0].process.integrity_level == "blah"
        assert default_or.signatures[0].process.image_hash == "blah"
        assert default_or.signatures[0].process.original_file_name == "blah"

        assert str(UUID(default_or.network_connections[0].objectid.guid))
        assert default_or.network_connections[0].objectid.tag == "blah"
        assert default_or.network_connections[0].objectid.treeid == "blah"
        assert default_or.network_connections[0].objectid.processtree == "blah"
        assert default_or.network_connections[0].objectid.time_observed == "blah"
        assert default_or.network_connections[0].source_ip == "blah"
        assert default_or.network_connections[0].source_port == "blah"
        assert default_or.network_connections[0].destination_ip == "blah"
        assert default_or.network_connections[0].destination_port == "blah"
        assert default_or.network_connections[0].transport_layer_protocol == "blah"
        assert default_or.network_connections[0].direction == "blah"

        assert (
            default_or.network_connections[0].process.objectid.guid
            == "{12345678-1234-5678-1234-567812345678}"
        )
        assert default_or.network_connections[0].process.objectid.tag == "blah"
        assert default_or.network_connections[0].process.objectid.treeid == "blah"
        assert default_or.network_connections[0].process.objectid.processtree == "blah"
        assert (
            default_or.network_connections[0].process.objectid.time_observed == "blah"
        )
        assert (
            default_or.network_connections[0].process.pobjectid.guid
            == "{12345678-1234-5678-1234-567812345678}"
        )
        assert default_or.network_connections[0].process.pobjectid.tag == "blah"
        assert default_or.network_connections[0].process.pobjectid.treeid == "blah"
        assert default_or.network_connections[0].process.pobjectid.processtree == "blah"
        assert (
            default_or.network_connections[0].process.pobjectid.time_observed == "blah"
        )
        assert default_or.network_connections[0].process.pimage == "blah"
        assert default_or.network_connections[0].process.pcommand_line == "blah"
        assert default_or.network_connections[0].process.ppid == "blah"
        assert default_or.network_connections[0].process.pid == "blah"
        assert default_or.network_connections[0].process.image == "blah"
        assert default_or.network_connections[0].process.command_line == "blah"
        assert default_or.network_connections[0].process.start_time == "blah"
        assert default_or.network_connections[0].process.end_time == "blah"
        assert default_or.network_connections[0].process.integrity_level == "blah"
        assert default_or.network_connections[0].process.image_hash == "blah"
        assert default_or.network_connections[0].process.original_file_name == "blah"

        assert default_or.network_dns[0].domain == "blah"
        assert default_or.network_dns[0].resolved_ips == ["blah"]
        assert default_or.network_dns[0].lookup_type == "blah"

        assert str(UUID(default_or.network_dns[0].connection_details.objectid.guid))
        assert default_or.network_dns[0].connection_details.objectid.tag == "blah"
        assert default_or.network_dns[0].connection_details.objectid.treeid == "blah"
        assert (
            default_or.network_dns[0].connection_details.objectid.processtree == "blah"
        )
        assert (
            default_or.network_dns[0].connection_details.objectid.time_observed
            == "blah"
        )
        assert default_or.network_dns[0].connection_details.source_ip == "blah"
        assert default_or.network_dns[0].connection_details.source_port == "blah"
        assert default_or.network_dns[0].connection_details.destination_ip == "blah"
        assert default_or.network_dns[0].connection_details.destination_port == "blah"
        assert (
            default_or.network_dns[0].connection_details.transport_layer_protocol
            == "blah"
        )
        assert default_or.network_dns[0].connection_details.direction == "blah"

        assert (
            default_or.network_dns[0].connection_details.process.objectid.guid
            == "{12345678-1234-5678-1234-567812345678}"
        )
        assert (
            default_or.network_dns[0].connection_details.process.objectid.tag == "blah"
        )
        assert (
            default_or.network_dns[0].connection_details.process.objectid.treeid
            == "blah"
        )
        assert (
            default_or.network_dns[0].connection_details.process.objectid.processtree
            == "blah"
        )
        assert (
            default_or.network_dns[0].connection_details.process.objectid.time_observed
            == "blah"
        )
        assert (
            default_or.network_dns[0].connection_details.process.pobjectid.guid
            == "{12345678-1234-5678-1234-567812345678}"
        )
        assert (
            default_or.network_dns[0].connection_details.process.pobjectid.tag == "blah"
        )
        assert (
            default_or.network_dns[0].connection_details.process.pobjectid.treeid
            == "blah"
        )
        assert (
            default_or.network_dns[0].connection_details.process.pobjectid.processtree
            == "blah"
        )
        assert (
            default_or.network_dns[0].connection_details.process.pobjectid.time_observed
            == "blah"
        )
        assert default_or.network_dns[0].connection_details.process.pimage == "blah"
        assert (
            default_or.network_dns[0].connection_details.process.pcommand_line == "blah"
        )
        assert default_or.network_dns[0].connection_details.process.ppid == "blah"
        assert default_or.network_dns[0].connection_details.process.pid == "blah"
        assert default_or.network_dns[0].connection_details.process.image == "blah"
        assert (
            default_or.network_dns[0].connection_details.process.command_line == "blah"
        )
        assert default_or.network_dns[0].connection_details.process.start_time == "blah"
        assert default_or.network_dns[0].connection_details.process.end_time == "blah"
        assert (
            default_or.network_dns[0].connection_details.process.integrity_level
            == "blah"
        )
        assert default_or.network_dns[0].connection_details.process.image_hash == "blah"
        assert (
            default_or.network_dns[0].connection_details.process.original_file_name
            == "blah"
        )

        assert default_or.network_http[0].request_uri == "blah"
        assert default_or.network_http[0].request_headers == {"a": "b"}
        assert default_or.network_http[0].request_body == "blah"
        assert default_or.network_http[0].request_method == "blah"
        assert default_or.network_http[0].response_headers == {"a": "b"}
        assert default_or.network_http[0].response_status_code == 123
        assert default_or.network_http[0].response_body == "blah"

        assert str(UUID(default_or.network_http[0].connection_details.objectid.guid))
        assert default_or.network_http[0].connection_details.objectid.tag == "blah"
        assert default_or.network_http[0].connection_details.objectid.treeid == "blah"
        assert (
            default_or.network_http[0].connection_details.objectid.processtree == "blah"
        )
        assert (
            default_or.network_http[0].connection_details.objectid.time_observed
            == "blah"
        )
        assert default_or.network_http[0].connection_details.source_ip == "blah"
        assert default_or.network_http[0].connection_details.source_port == "blah"
        assert default_or.network_http[0].connection_details.destination_ip == "blah"
        assert default_or.network_http[0].connection_details.destination_port == "blah"
        assert (
            default_or.network_http[0].connection_details.transport_layer_protocol
            == "blah"
        )
        assert default_or.network_http[0].connection_details.direction == "blah"

        assert (
            default_or.network_http[0].connection_details.process.objectid.guid
            == "{12345678-1234-5678-1234-567812345678}"
        )
        assert (
            default_or.network_http[0].connection_details.process.objectid.tag == "blah"
        )
        assert (
            default_or.network_http[0].connection_details.process.objectid.treeid
            == "blah"
        )
        assert (
            default_or.network_http[0].connection_details.process.objectid.processtree
            == "blah"
        )
        assert (
            default_or.network_http[0].connection_details.process.objectid.time_observed
            == "blah"
        )
        assert (
            default_or.network_http[0].connection_details.process.pobjectid.guid
            == "{12345678-1234-5678-1234-567812345678}"
        )
        assert (
            default_or.network_http[0].connection_details.process.pobjectid.tag
            == "blah"
        )
        assert (
            default_or.network_http[0].connection_details.process.pobjectid.treeid
            == "blah"
        )
        assert (
            default_or.network_http[0].connection_details.process.pobjectid.processtree
            == "blah"
        )
        assert (
            default_or.network_http[
                0
            ].connection_details.process.pobjectid.time_observed
            == "blah"
        )
        assert default_or.network_http[0].connection_details.process.pimage == "blah"
        assert (
            default_or.network_http[0].connection_details.process.pcommand_line
            == "blah"
        )
        assert default_or.network_http[0].connection_details.process.ppid == "blah"
        assert default_or.network_http[0].connection_details.process.pid == "blah"
        assert default_or.network_http[0].connection_details.process.image == "blah"
        assert (
            default_or.network_http[0].connection_details.process.command_line == "blah"
        )
        assert (
            default_or.network_http[0].connection_details.process.start_time == "blah"
        )
        assert default_or.network_http[0].connection_details.process.end_time == "blah"
        assert (
            default_or.network_http[0].connection_details.process.integrity_level
            == "blah"
        )
        assert (
            default_or.network_http[0].connection_details.process.image_hash == "blah"
        )
        assert (
            default_or.network_http[0].connection_details.process.original_file_name
            == "blah"
        )

        assert (
            default_or.processes[0].objectid.guid
            == "{12345678-1234-5678-1234-567812345678}"
        )
        assert default_or.processes[0].objectid.tag == "blah"
        assert default_or.processes[0].objectid.treeid == "blah"
        assert default_or.processes[0].objectid.processtree == "blah"
        assert default_or.processes[0].objectid.time_observed == "blah"
        assert (
            default_or.processes[0].pobjectid.guid
            == "{12345678-1234-5678-1234-567812345678}"
        )
        assert default_or.processes[0].pobjectid.tag == "blah"
        assert default_or.processes[0].pobjectid.treeid == "blah"
        assert default_or.processes[0].pobjectid.processtree == "blah"
        assert default_or.processes[0].pobjectid.time_observed == "blah"
        assert default_or.processes[0].pimage == "blah"
        assert default_or.processes[0].pcommand_line == "blah"
        assert default_or.processes[0].ppid == "blah"
        assert default_or.processes[0].pid == "blah"
        assert default_or.processes[0].image == "blah"
        assert default_or.processes[0].command_line == "blah"
        assert default_or.processes[0].start_time == "blah"
        assert default_or.processes[0].end_time == "blah"
        assert default_or.processes[0].integrity_level == "blah"
        assert default_or.processes[0].image_hash == "blah"
        assert default_or.processes[0].original_file_name == "blah"

        assert default_or.sandbox_name == "blah"
        assert default_or.sandbox_version == "blah"

    @staticmethod
    @pytest.mark.parametrize(
        "artifact_list, expected_result",
        [
            (None, None),
            ([], None),
            (
                [
                    {
                        "name": "blah",
                        "path": "blah",
                        "description": "blah",
                        "to_be_extracted": True,
                        "sha256": "blah",
                    }
                ],
                None,
            ),
            (
                [
                    {
                        "name": "blah",
                        "path": "blah",
                        "description": "blah",
                        "to_be_extracted": False,
                        "sha256": "blah",
                    }
                ],
                None,
            ),
        ],
    )
    def test_handle_artifacts(artifact_list, expected_result, dummy_request_class):
        r = dummy_request_class()
        o = OntologyResults()
        actual_result = o.handle_artifacts(artifact_list, r)
        assert actual_result == expected_result

    @staticmethod
    def test_get_guids():
        so = OntologyResults(service_name="blah")
        objectid = ObjectID(
            tag="blah",
            ontology_id="blah",
            guid="{12345678-1234-5678-1234-567812345678}",
        )
        p = so.create_process(
            objectid=objectid,
            pid=1,
            start_time="1970-01-01 00:00:00",
            end_time="1970-01-01 00:00:01",
            image="blah",
        )
        so.add_process(p)
        assert so._get_guids() == ["{12345678-1234-5678-1234-567812345678}"]

    @staticmethod
    def test_validate_process():
        so = OntologyResults(service_name="blah")
        p1_objectid = ObjectID(tag="blah", ontology_id="blah")

        # if not p.guid and p.pid not in pids:
        p1 = so.create_process(
            objectid=p1_objectid,
            pid=1,
            start_time="1970-01-01 00:00:00",
            end_time="1970-01-01 00:00:01",
            image="blah",
        )
        assert so._validate_process(p1)
        assert UUID(p1.objectid.guid)
        so.add_process(p1)

        # else
        p2_objectid = ObjectID(
            tag="blah",
            ontology_id="blah",
            guid="{12345678-1234-5678-1234-567812345678}",
        )
        p2 = so.create_process(
            objectid=p2_objectid,
            pid=2,
            start_time="1970-01-01 00:00:00",
            end_time="1970-01-01 00:00:01",
            image="blah",
        )
        assert so._validate_process(p2)
        so.add_process(p2)

        # elif p.guid in guids and p.pid in pids:
        p3_objectid = ObjectID(
            tag="blah",
            ontology_id="blah",
            guid="{12345678-1234-5678-1234-567812345678}",
        )
        p3 = so.create_process(
            objectid=p3_objectid,
            pid=2,
            start_time="1970-01-01 00:00:00",
            end_time="1970-01-01 00:00:01",
            image="blah",
        )
        assert not so._validate_process(p3)

        # elif p.guid in guids and p.pid not in pids:
        p4_objectid = ObjectID(
            tag="blah",
            ontology_id="blah",
            guid="{12345678-1234-5678-1234-567812345678}",
        )
        p4 = so.create_process(
            objectid=p4_objectid,
            pid=4,
            start_time="1970-01-01 00:00:00",
            end_time="1970-01-01 00:00:01",
            guid="{12345678-1234-5678-1234-567812345678}",
            image="blah",
        )
        assert not so._validate_process(p4)

        # elif p.guid not in guids and p.pid in pids:
        p5_objectid = ObjectID(
            tag="blah",
            ontology_id="blah",
            guid="{87654321-1234-5678-1234-567812345678}",
        )
        p5 = so.create_process(
            objectid=p5_objectid,
            pid=3,
            start_time="1970-01-01 00:00:01",
            end_time="1970-01-01 00:00:02",
            image="blah",
        )
        assert so._validate_process(p5)

    @staticmethod
    def test_handle_pid_match():
        so = OntologyResults(service_name="blah")

        # Test where no process is added
        p1_objectid = ObjectID(tag="blah", ontology_id="blah")
        p1 = so.create_process(
            objectid=p1_objectid,
            image="blah",
            pid=1,
            start_time="1970-01-01 00:00:01",
            end_time="1970-01-01 00:00:02",
        )
        assert so._handle_pid_match(p1)
        so.add_process(p1)
        assert len(so.processes) == 1

        # Test where duplicate entry
        p2_objectid = ObjectID(tag="blah", ontology_id="blah")
        p2 = so.create_process(
            objectid=p2_objectid,
            image="blah",
            pid=1,
            start_time="1970-01-01 00:00:01",
            end_time="1970-01-01 00:00:02",
        )
        assert not so._handle_pid_match(p2)

        # Test with valid start time
        p3_objectid = ObjectID(tag="blah", ontology_id="blah")
        p3 = so.create_process(
            objectid=p3_objectid,
            image="blah",
            pid=1,
            start_time="1970-01-01 00:00:02",
            end_time="1970-01-01 00:00:03",
        )
        assert so._handle_pid_match(p3)
        so.add_process(p3)
        assert len(so.processes) == 2

        # Test with valid end time
        p4_objectid = ObjectID(tag="blah", ontology_id="blah")
        p4 = so.create_process(
            objectid=p4_objectid,
            image="blah",
            pid=1,
            start_time="1970-01-01 00:00:00",
            end_time="1970-01-01 00:00:01",
        )
        assert so._handle_pid_match(p4)
        so.add_process(p4)
        assert len(so.processes) == 3

        # Test invalid entry
        p5_objectid = ObjectID(tag="blah", ontology_id="blah")
        p5 = so.create_process(
            objectid=p5_objectid,
            image="blah",
            pid=1,
            start_time="1970-01-01 00:00:00",
            end_time="1970-01-01 00:00:03",
        )
        assert not so._handle_pid_match(p5)

    @staticmethod
    def test_remove_process():
        default_or = OntologyResults(service_name="blah")
        p_objectid = ObjectID(tag="blah", ontology_id="blah")
        p = default_or.create_process(
            objectid=p_objectid,
            image="blah",
            start_time="1970-01-01 00:00:00",
        )
        default_or.add_process(p)
        assert default_or.get_processes() == [p]
        p1_objectid = ObjectID(tag="blah", ontology_id="blah")
        p1 = default_or.create_process(
            objectid=p1_objectid,
            image="blah",
            start_time="1970-01-01 00:00:00",
        )
        default_or._remove_process(p1)
        assert default_or.get_processes() == [p]
        default_or._remove_process(p)
        assert default_or.get_processes() == []

    @staticmethod
    def test_remove_network_http():
        default_or = OntologyResults()
        nh = default_or.create_network_http(
            request_uri="blah.com", request_method="GET"
        )
        default_or.add_network_http(nh)
        assert default_or.get_network_http() == [nh]
        nh1 = default_or.create_network_http(
            request_uri="blah.com", request_method="GET"
        )
        default_or._remove_network_http(nh1)
        assert default_or.get_network_http() == [nh]
        default_or._remove_network_http(nh)
        assert default_or.get_network_http() == []

    @staticmethod
    def test_remove_network_dns():
        default_or = OntologyResults()
        nd = default_or.create_network_dns(
            domain="blah.com", resolved_ips=["1.1.1.1"], lookup_type="A"
        )
        default_or.add_network_dns(nd)
        assert default_or.get_network_dns() == [nd]
        nd1 = default_or.create_network_dns(
            domain="blah.com", resolved_ips=["1.1.1.1"], lookup_type="A"
        )
        default_or._remove_network_dns(nd1)
        assert default_or.get_network_dns() == [nd]
        default_or._remove_network_dns(nd)
        assert default_or.get_network_dns() == []

    @staticmethod
    def test_remove_network_connection():
        default_or = OntologyResults(service_name="blah")
        nc_objectid = ObjectID(tag="blah", ontology_id="blah")
        nc = default_or.create_network_connection(
            objectid=nc_objectid,
            destination_ip="1.1.1.1",
            destination_port=123,
            transport_layer_protocol="tcp",
            direction="outbound",
        )
        default_or.add_network_connection(nc)
        assert default_or.get_network_connections() == [nc]
        nc1_objectid = ObjectID(tag="blah", ontology_id="blah")
        nc1 = default_or.create_network_connection(
            objectid=nc1_objectid,
            destination_ip="1.1.1.1",
            destination_port=123,
            transport_layer_protocol="tcp",
            direction="outbound",
        )
        default_or._remove_network_connection(nc1)
        assert default_or.get_network_connections() == [nc]
        default_or._remove_network_connection(nc)
        assert default_or.get_network_connections() == []

    @staticmethod
    def test_remove_signature():
        default_or = OntologyResults(service_name="blah")
        sig_objectid = ObjectID(tag="blah", ontology_id="blah")
        signature = default_or.create_signature(
            objectid=sig_objectid, name="blah", type="CUCKOO"
        )
        default_or.add_signature(signature)
        assert default_or.get_signatures() == [signature]
        sig1_objectid = ObjectID(tag="blah", ontology_id="blah")
        signature1 = default_or.create_signature(
            objectid=sig1_objectid, name="blah", type="CUCKOO"
        )
        default_or._remove_signature(signature1)
        assert default_or.get_signatures() == [signature]
        default_or._remove_signature(signature)
        assert default_or.get_signatures() == []

    @staticmethod
    @pytest.mark.skip("TBD")
    def test_load_process_from_json():
        default_so = SandboxOntology()
        p = default_so._load_process_from_json(
            {
                "objectid": {
                    "guid": "{12345678-1234-5678-1234-567812345678}",
                    "tag": "blah",
                    "treeid": "blah",
                    "processtree": "blah",
                    "time_observed": "blah",
                },
                "pobjectid": {
                    "guid": "{12345678-1234-5678-1234-567812345678}",
                    "tag": "blah",
                    "treeid": "blah",
                    "processtree": "blah",
                    "time_observed": "blah",
                },
                "pimage": "blah",
                "pcommand_line": "blah",
                "ppid": "blah",
                "pid": "blah",
                "image": "blah",
                "command_line": "blah",
                "start_time": "blah",
                "end_time": "blah",
            }
        )
        assert p.objectid.guid == "{12345678-1234-5678-1234-567812345678}"
        assert p.objectid.tag == "blah"
        assert p.objectid.treeid == "blah"
        assert p.objectid.processtree == "blah"
        assert p.objectid.time_observed == "blah"
        assert p.pobjectid.guid == "{12345678-1234-5678-1234-567812345678}"
        assert p.pobjectid.tag == "blah"
        assert p.pobjectid.treeid == "blah"
        assert p.pobjectid.processtree == "blah"
        assert p.pobjectid.time_observed == "blah"
        assert p.pimage == "blah"
        assert p.pcommand_line == "blah"
        assert p.ppid == "blah"
        assert p.pid == "blah"
        assert p.image == "blah"
        assert p.command_line == "blah"
        assert p.start_time == "blah"
        assert p.end_time == "blah"

    @staticmethod
    @pytest.mark.skip("TBD")
    def test_load_signature_from_json():
        default_so = SandboxOntology()
        s = default_so._load_signature_from_json(
            {
                "name": "blah",
                "description": "blah",
                "attack": [
                    {
                        "attack_id": "T1187",
                        "categories": ["credential-access"],
                        "pattern": "Forced Authentication",
                    }
                ],
                "subjects": [
                    {
                        "ip": "blah",
                        "domain": None,
                        "uri": None,
                        "process": None,
                        "file": None,
                        "registry": None,
                    },
                    {
                        "ip": "blah",
                        "domain": None,
                        "uri": None,
                        "process": {
                            "objectid": {
                                "guid": "{12345678-1234-5678-1234-567812345678}",
                                "tag": "blah",
                                "treeid": "blah",
                                "processtree": "blah",
                                "time_observed": "blah",
                            },
                            "pobjectid": {
                                "guid": "{12345678-1234-5678-1234-567812345678}",
                                "tag": "blah",
                                "treeid": "blah",
                                "processtree": "blah",
                                "time_observed": "blah",
                            },
                            "pimage": "blah",
                            "pcommand_line": "blah",
                            "ppid": "blah",
                            "pid": "blah",
                            "image": "blah",
                            "command_line": "blah",
                            "start_time": "blah",
                            "end_time": "blah",
                        },
                        "file": None,
                        "registry": None,
                    },
                ],
                "process": {
                    "objectid": {
                        "guid": "{12345678-1234-5678-1234-567812345678}",
                        "tag": "blah",
                        "treeid": "blah",
                        "processtree": "blah",
                        "time_observed": "blah",
                    },
                    "pobjectid": {
                        "guid": "{12345678-1234-5678-1234-567812345678}",
                        "tag": "blah",
                        "treeid": "blah",
                        "processtree": "blah",
                        "time_observed": "blah",
                    },
                    "pimage": "blah",
                    "pcommand_line": "blah",
                    "ppid": "blah",
                    "pid": "blah",
                    "image": "blah",
                    "command_line": "blah",
                    "start_time": "blah",
                    "end_time": "blah",
                },
            }
        )
        assert s.name == "blah"
        assert s.description == "blah"
        assert s.attack == [
            {
                "attack_id": "T1187",
                "categories": ["credential-access"],
                "pattern": "Forced Authentication",
            }
        ]
        assert s.subjects[0].ip == "blah"
        assert s.subjects[0].domain is None
        assert s.subjects[0].uri is None
        assert s.subjects[0].process is None
        assert s.subjects[0].file is None
        assert s.subjects[0].registry is None
        assert s.subjects[1].ip is None
        assert s.subjects[1].domain is None
        assert s.subjects[1].uri is None
        assert s.subjects[1].file is None
        assert s.subjects[1].registry is None
        assert (
            s.subjects[1].process.objectid.guid
            == "{12345678-1234-5678-1234-567812345678}"
        )
        assert s.subjects[1].process.objectid.tag == "blah"
        assert s.subjects[1].process.objectid.treeid == "blah"
        assert s.subjects[1].process.objectid.processtree == "blah"
        assert s.subjects[1].process.objectid.time_observed == "blah"
        assert (
            s.subjects[1].process.pobjectid.guid
            == "{12345678-1234-5678-1234-567812345678}"
        )
        assert s.subjects[1].process.pobjectid.tag == "blah"
        assert s.subjects[1].process.pobjectid.treeid == "blah"
        assert s.subjects[1].process.pobjectid.processtree == "blah"
        assert s.subjects[1].process.pobjectid.time_observed == "blah"
        assert s.subjects[1].process.pimage == "blah"
        assert s.subjects[1].process.pcommand_line == "blah"
        assert s.subjects[1].process.ppid == "blah"
        assert s.subjects[1].process.pid == "blah"
        assert s.subjects[1].process.image == "blah"
        assert s.subjects[1].process.command_line == "blah"
        assert s.subjects[1].process.start_time == "blah"
        assert s.subjects[1].process.end_time == "blah"
        assert s.process.objectid.guid == "{12345678-1234-5678-1234-567812345678}"
        assert s.process.objectid.tag == "blah"
        assert s.process.objectid.treeid == "blah"
        assert s.process.objectid.processtree == "blah"
        assert s.process.objectid.time_observed == "blah"
        assert s.process.pobjectid.guid == "{12345678-1234-5678-1234-567812345678}"
        assert s.process.pobjectid.tag == "blah"
        assert s.process.pobjectid.treeid == "blah"
        assert s.process.pobjectid.processtree == "blah"
        assert s.process.pobjectid.time_observed == "blah"
        assert s.process.pimage == "blah"
        assert s.process.pcommand_line == "blah"
        assert s.process.ppid == "blah"
        assert s.process.pid == "blah"
        assert s.process.image == "blah"
        assert s.process.command_line == "blah"
        assert s.process.start_time == "blah"
        assert s.process.end_time == "blah"

    @staticmethod
    @pytest.mark.skip("TBD")
    def test_load_network_connection_from_json():
        default_so = SandboxOntology()
        nc = default_so._load_network_connection_from_json(
            {
                "objectid": {
                    "tag": "blah",
                    "treeid": "blah",
                    "processtree": "blah",
                    "time_observed": "blah",
                },
                "source_ip": "blah",
                "source_port": "blah",
                "destination_ip": "blah",
                "destination_port": "blah",
                "transport_layer_protocol": "blah",
                "direction": "blah",
                "process": {
                    "objectid": {
                        "guid": "{12345678-1234-5678-1234-567812345678}",
                        "tag": "blah",
                        "treeid": "blah",
                        "processtree": "blah",
                        "time_observed": "blah",
                    },
                    "pobjectid": {
                        "guid": "{12345678-1234-5678-1234-567812345678}",
                        "tag": "blah",
                        "treeid": "blah",
                        "processtree": "blah",
                        "time_observed": "blah",
                    },
                    "pimage": "blah",
                    "pcommand_line": "blah",
                    "ppid": "blah",
                    "pid": "blah",
                    "image": "blah",
                    "command_line": "blah",
                    "start_time": "blah",
                    "end_time": "blah",
                    "integrity_level": "blah",
                    "image_hash": "blah",
                    "original_file_name": "blah",
                },
            }
        )
        assert str(UUID(nc.objectid.guid))
        assert nc.objectid.tag == "blah"
        assert nc.objectid.treeid == "blah"
        assert nc.objectid.processtree == "blah"
        assert nc.objectid.time_observed == "blah"
        assert nc.source_ip == "blah"
        assert nc.source_port == "blah"
        assert nc.destination_ip == "blah"
        assert nc.destination_port == "blah"
        assert nc.transport_layer_protocol == "blah"
        assert nc.direction == "blah"
        assert nc.process.objectid.guid == "{12345678-1234-5678-1234-567812345678}"
        assert nc.process.objectid.tag == "blah"
        assert nc.process.objectid.treeid == "blah"
        assert nc.process.objectid.processtree == "blah"
        assert nc.process.objectid.time_observed == "blah"
        assert nc.process.pobjectid.guid == "{12345678-1234-5678-1234-567812345678}"
        assert nc.process.pobjectid.tag == "blah"
        assert nc.process.pobjectid.treeid == "blah"
        assert nc.process.pobjectid.processtree == "blah"
        assert nc.process.pobjectid.time_observed == "blah"
        assert nc.process.pimage == "blah"
        assert nc.process.pcommand_line == "blah"
        assert nc.process.ppid == "blah"
        assert nc.process.pid == "blah"
        assert nc.process.image == "blah"
        assert nc.process.command_line == "blah"
        assert nc.process.start_time == "blah"
        assert nc.process.end_time == "blah"
        assert nc.process.integrity_level == "blah"
        assert nc.process.image_hash == "blah"
        assert nc.process.original_file_name == "blah"

    @staticmethod
    @pytest.mark.skip("TBD")
    def test_load_network_dns_from_json():
        default_so = SandboxOntology()
        nd = default_so._load_network_dns_from_json(
            {
                "domain": "blah",
                "resolved_ips": ["blah"],
                "lookup_type": "blah",
                "connection_details": {
                    "objectid": {
                        "tag": "blah",
                        "treeid": "blah",
                        "processtree": "blah",
                        "time_observed": "blah",
                    },
                    "source_ip": "blah",
                    "source_port": "blah",
                    "destination_ip": "blah",
                    "destination_port": "blah",
                    "transport_layer_protocol": "blah",
                    "direction": "blah",
                    "process": {
                        "objectid": {
                            "guid": "{12345678-1234-5678-1234-567812345678}",
                            "tag": "blah",
                            "treeid": "blah",
                            "processtree": "blah",
                            "time_observed": "blah",
                        },
                        "pobjectid": {
                            "guid": "{12345678-1234-5678-1234-567812345678}",
                            "tag": "blah",
                            "treeid": "blah",
                            "processtree": "blah",
                            "time_observed": "blah",
                        },
                        "pimage": "blah",
                        "pcommand_line": "blah",
                        "ppid": "blah",
                        "pid": "blah",
                        "image": "blah",
                        "command_line": "blah",
                        "start_time": "blah",
                        "end_time": "blah",
                        "integrity_level": "blah",
                        "image_hash": "blah",
                        "original_file_name": "blah",
                    },
                },
            }
        )
        assert nd.domain == "blah"
        assert nd.resolved_ips == ["blah"]
        assert nd.lookup_type == "blah"
        assert str(UUID(nd.connection_details.objectid.guid))
        assert nd.connection_details.objectid.tag == "blah"
        assert nd.connection_details.objectid.treeid == "blah"
        assert nd.connection_details.objectid.processtree == "blah"
        assert nd.connection_details.objectid.time_observed == "blah"
        assert nd.connection_details.source_ip == "blah"
        assert nd.connection_details.source_port == "blah"
        assert nd.connection_details.destination_ip == "blah"
        assert nd.connection_details.destination_port == "blah"
        assert nd.connection_details.transport_layer_protocol == "blah"
        assert nd.connection_details.direction == "blah"
        assert (
            nd.connection_details.process.objectid.guid
            == "{12345678-1234-5678-1234-567812345678}"
        )
        assert nd.connection_details.process.objectid.tag == "blah"
        assert nd.connection_details.process.objectid.treeid == "blah"
        assert nd.connection_details.process.objectid.processtree == "blah"
        assert nd.connection_details.process.objectid.time_observed == "blah"
        assert (
            nd.connection_details.process.pobjectid.guid
            == "{12345678-1234-5678-1234-567812345678}"
        )
        assert nd.connection_details.process.pobjectid.tag == "blah"
        assert nd.connection_details.process.pobjectid.treeid == "blah"
        assert nd.connection_details.process.pobjectid.processtree == "blah"
        assert nd.connection_details.process.pobjectid.time_observed == "blah"
        assert nd.connection_details.process.pimage == "blah"
        assert nd.connection_details.process.pcommand_line == "blah"
        assert nd.connection_details.process.ppid == "blah"
        assert nd.connection_details.process.pid == "blah"
        assert nd.connection_details.process.image == "blah"
        assert nd.connection_details.process.command_line == "blah"
        assert nd.connection_details.process.start_time == "blah"
        assert nd.connection_details.process.end_time == "blah"
        assert nd.connection_details.process.integrity_level == "blah"
        assert nd.connection_details.process.image_hash == "blah"
        assert nd.connection_details.process.original_file_name == "blah"

    @staticmethod
    @pytest.mark.skip("TBD")
    def test_load_network_http_from_json():
        default_so = SandboxOntology()
        nh = default_so._load_network_http_from_json(
            {
                "request_uri": "blah",
                "request_headers": {"a": "b"},
                "request_body": "blah",
                "request_method": "blah",
                "response_headers": {"a": "b"},
                "response_status_code": 123,
                "response_body": "blah",
                "connection_details": {
                    "objectid": {
                        "tag": "blah",
                        "treeid": "blah",
                        "processtree": "blah",
                        "time_observed": "blah",
                    },
                    "source_ip": "blah",
                    "source_port": "blah",
                    "destination_ip": "blah",
                    "destination_port": "blah",
                    "transport_layer_protocol": "blah",
                    "direction": "blah",
                    "process": {
                        "objectid": {
                            "guid": "{12345678-1234-5678-1234-567812345678}",
                            "tag": "blah",
                            "treeid": "blah",
                            "processtree": "blah",
                            "time_observed": "blah",
                        },
                        "pobjectid": {
                            "guid": "{12345678-1234-5678-1234-567812345678}",
                            "tag": "blah",
                            "treeid": "blah",
                            "processtree": "blah",
                            "time_observed": "blah",
                        },
                        "pimage": "blah",
                        "pcommand_line": "blah",
                        "ppid": "blah",
                        "pid": "blah",
                        "image": "blah",
                        "command_line": "blah",
                        "start_time": "blah",
                        "end_time": "blah",
                        "integrity_level": "blah",
                        "image_hash": "blah",
                        "original_file_name": "blah",
                    },
                },
            }
        )
        assert nh.request_uri == "blah"
        assert nh.request_headers == {"a": "b"}
        assert nh.request_method == "blah"
        assert nh.response_status_code == 123
        assert nh.response_body == "blah"
        assert str(UUID(nh.connection_details.objectid.guid))
        assert nh.connection_details.objectid.tag == "blah"
        assert nh.connection_details.objectid.treeid == "blah"
        assert nh.connection_details.objectid.processtree == "blah"
        assert nh.connection_details.objectid.time_observed == "blah"
        assert nh.connection_details.source_ip == "blah"
        assert nh.connection_details.source_port == "blah"
        assert nh.connection_details.destination_ip == "blah"
        assert nh.connection_details.destination_port == "blah"
        assert nh.connection_details.transport_layer_protocol == "blah"
        assert nh.connection_details.direction == "blah"
        assert (
            nh.connection_details.process.objectid.guid
            == "{12345678-1234-5678-1234-567812345678}"
        )
        assert nh.connection_details.process.objectid.tag == "blah"
        assert nh.connection_details.process.objectid.treeid == "blah"
        assert nh.connection_details.process.objectid.processtree == "blah"
        assert nh.connection_details.process.objectid.time_observed == "blah"
        assert (
            nh.connection_details.process.pobjectid.guid
            == "{12345678-1234-5678-1234-567812345678}"
        )
        assert nh.connection_details.process.pobjectid.tag == "blah"
        assert nh.connection_details.process.pobjectid.treeid == "blah"
        assert nh.connection_details.process.pobjectid.processtree == "blah"
        assert nh.connection_details.process.pobjectid.time_observed == "blah"
        assert nh.connection_details.process.pimage == "blah"
        assert nh.connection_details.process.pcommand_line == "blah"
        assert nh.connection_details.process.ppid == "blah"
        assert nh.connection_details.process.pid == "blah"
        assert nh.connection_details.process.image == "blah"
        assert nh.connection_details.process.command_line == "blah"
        assert nh.connection_details.process.start_time == "blah"
        assert nh.connection_details.process.end_time == "blah"
        assert nh.connection_details.process.integrity_level == "blah"
        assert nh.connection_details.process.image_hash == "blah"
        assert nh.connection_details.process.original_file_name == "blah"

    @staticmethod
    @pytest.mark.parametrize(
        "things_to_sort_by_time_observed, expected_result",
        [
            (None, []),
            ([], []),
            (
                [{"objectid": {"time_observed": 1}}],
                [{"objectid": {"time_observed": 1}}],
            ),
            (
                [
                    {"objectid": {"time_observed": 1}},
                    {"objectid": {"time_observed": 2}},
                ],
                [
                    {"objectid": {"time_observed": 1}},
                    {"objectid": {"time_observed": 2}},
                ],
            ),
            (
                [
                    {"objectid": {"time_observed": 1}},
                    {"objectid": {"time_observed": 1}},
                ],
                [
                    {"objectid": {"time_observed": 1}},
                    {"objectid": {"time_observed": 1}},
                ],
            ),
            (
                [
                    {"objectid": {"time_observed": 2}},
                    {"objectid": {"time_observed": 1}},
                ],
                [
                    {"objectid": {"time_observed": 1}},
                    {"objectid": {"time_observed": 2}},
                ],
            ),
            (
                [
                    {"objectid": {"time_observed": 3}},
                    {"objectid": {"time_observed": 2}},
                    {"objectid": {"time_observed": 1}},
                ],
                [
                    {"objectid": {"time_observed": 1}},
                    {"objectid": {"time_observed": 2}},
                    {"objectid": {"time_observed": 3}},
                ],
            ),
            (
                [
                    {"objectid": {"time_observed": "1970-01-01 00:00:03"}},
                    {"objectid": {"time_observed": "1970-01-01 00:00:02"}},
                    {"objectid": {"time_observed": "1970-01-01 00:00:01"}},
                ],
                [
                    {"objectid": {"time_observed": "1970-01-01 00:00:01"}},
                    {"objectid": {"time_observed": "1970-01-01 00:00:02"}},
                    {"objectid": {"time_observed": "1970-01-01 00:00:03"}},
                ],
            ),
            (
                [
                    {"objectid": {"time_observed": "1970-01-01 00:00:03"}},
                    {"objectid": {"time_observed": "1970-01-01 00:00:02"}},
                    {"objectid": {"time_observed": "1-01-01 00:00:00"}},
                ],
                [
                    {"objectid": {"time_observed": "1-01-01 00:00:00"}},
                    {"objectid": {"time_observed": "1970-01-01 00:00:02"}},
                    {"objectid": {"time_observed": "1970-01-01 00:00:03"}},
                ],
            ),
        ],
    )
    def test_sort_things_by_time_observed(
        things_to_sort_by_time_observed, expected_result, dummy_timestamp_class
    ):
        dummy_things = []
        dummy_results = []
        if things_to_sort_by_time_observed is None:
            assert OntologyResults._sort_things_by_time_observed(dummy_things) == []
            return

        actual_result = OntologyResults._sort_things_by_time_observed(
            things_to_sort_by_time_observed
        )
        for index, item in enumerate(actual_result):
            assert item == expected_result[index]

        dummy_things = []
        dummy_results = []
        for thing in things_to_sort_by_time_observed:
            dummy_things.append(dummy_timestamp_class(thing))
        for result in expected_result:
            dummy_results.append(dummy_timestamp_class(result))
        actual_result = OntologyResults._sort_things_by_time_observed(dummy_things)
        for index, item in enumerate(actual_result):
            assert (
                item.__dict__["objectid"].__dict__
                == dummy_results[index].__dict__["objectid"].__dict__
            )

    @staticmethod
    @pytest.mark.parametrize(
        "things_to_sort, expected_result",
        [
            (None, []),
            ([], []),
            # One item
            (
                [
                    {
                        "objectid": {"time_observed": 1, "guid": "a"},
                        "pobjectid": {"time_observed": 1, "guid": "b"},
                    }
                ],
                [
                    {
                        "objectid": {"time_observed": 1, "guid": "a"},
                        "pobjectid": {"time_observed": 1, "guid": "b"},
                    }
                ],
            ),
            # Two unrelated items, sorted by time
            (
                [
                    {
                        "objectid": {"time_observed": 1, "guid": "a"},
                        "pobjectid": {"time_observed": 1, "guid": "c"},
                    },
                    {
                        "objectid": {"time_observed": 2, "guid": "b"},
                        "pobjectid": {"time_observed": 2, "guid": "d"},
                    },
                ],
                [
                    {
                        "objectid": {"time_observed": 1, "guid": "a"},
                        "pobjectid": {"time_observed": 1, "guid": "c"},
                    },
                    {
                        "objectid": {"time_observed": 2, "guid": "b"},
                        "pobjectid": {"time_observed": 2, "guid": "d"},
                    },
                ],
            ),
            # Two unrelated items, not sorted by time
            (
                [
                    {
                        "objectid": {"time_observed": 2, "guid": "b"},
                        "pobjectid": {"time_observed": 2, "guid": "d"},
                    },
                    {
                        "objectid": {"time_observed": 1, "guid": "a"},
                        "pobjectid": {"time_observed": 1, "guid": "c"},
                    },
                ],
                [
                    {
                        "objectid": {"time_observed": 2, "guid": "b"},
                        "pobjectid": {"time_observed": 2, "guid": "d"},
                    },
                    {
                        "objectid": {"time_observed": 1, "guid": "a"},
                        "pobjectid": {"time_observed": 1, "guid": "c"},
                    },
                ],
            ),
            #  Two unrelated items, sharing the same times
            (
                [
                    {
                        "objectid": {"time_observed": 1, "guid": "a"},
                        "pobjectid": {"time_observed": 1, "guid": "c"},
                    },
                    {
                        "objectid": {"time_observed": 1, "guid": "b"},
                        "pobjectid": {"time_observed": 1, "guid": "d"},
                    },
                ],
                [
                    {
                        "objectid": {"time_observed": 1, "guid": "a"},
                        "pobjectid": {"time_observed": 1, "guid": "c"},
                    },
                    {
                        "objectid": {"time_observed": 1, "guid": "b"},
                        "pobjectid": {"time_observed": 1, "guid": "d"},
                    },
                ],
            ),
            # A parent-child relationship, sharing the same time, in the correct order
            (
                [
                    {
                        "objectid": {"time_observed": 1, "guid": "b"},
                        "pobjectid": {"time_observed": 1, "guid": "a"},
                    },
                    {
                        "objectid": {"time_observed": 1, "guid": "c"},
                        "pobjectid": {"time_observed": 1, "guid": "b"},
                    },
                ],
                [
                    {
                        "objectid": {"time_observed": 1, "guid": "b"},
                        "pobjectid": {"time_observed": 1, "guid": "a"},
                    },
                    {
                        "objectid": {"time_observed": 1, "guid": "c"},
                        "pobjectid": {"time_observed": 1, "guid": "b"},
                    },
                ],
            ),
            # A parent-child relationship, sharing the same time, in the incorrect order
            (
                [
                    {
                        "objectid": {"time_observed": 1, "guid": "c"},
                        "pobjectid": {"time_observed": 1, "guid": "b"},
                    },
                    {
                        "objectid": {"time_observed": 1, "guid": "b"},
                        "pobjectid": {"time_observed": 1, "guid": "a"},
                    },
                ],
                [
                    {
                        "objectid": {"time_observed": 1, "guid": "b"},
                        "pobjectid": {"time_observed": 1, "guid": "a"},
                    },
                    {
                        "objectid": {"time_observed": 1, "guid": "c"},
                        "pobjectid": {"time_observed": 1, "guid": "b"},
                    },
                ],
            ),
            # A parent-child relationship, sharing the same time, in the correct order, with a random item in-between
            (
                [
                    {
                        "objectid": {"time_observed": 1, "guid": "b"},
                        "pobjectid": {"time_observed": 1, "guid": "a"},
                    },
                    {
                        "objectid": {"time_observed": 1, "guid": "e"},
                        "pobjectid": {"time_observed": 1, "guid": "d"},
                    },
                    {
                        "objectid": {"time_observed": 1, "guid": "c"},
                        "pobjectid": {"time_observed": 1, "guid": "b"},
                    },
                ],
                [
                    {
                        "objectid": {"time_observed": 1, "guid": "b"},
                        "pobjectid": {"time_observed": 1, "guid": "a"},
                    },
                    {
                        "objectid": {"time_observed": 1, "guid": "e"},
                        "pobjectid": {"time_observed": 1, "guid": "d"},
                    },
                    {
                        "objectid": {"time_observed": 1, "guid": "c"},
                        "pobjectid": {"time_observed": 1, "guid": "b"},
                    },
                ],
            ),
            # A parent-child-child relationship, sharing the same time, in the incorrect order, with a random item in-between, parent at the bottom
            (
                [
                    {
                        "objectid": {"time_observed": 1, "guid": "d"},
                        "pobjectid": {"time_observed": 1, "guid": "b"},
                    },
                    {
                        "objectid": {"time_observed": 2, "guid": "f"},
                        "pobjectid": {"time_observed": 2, "guid": "e"},
                    },
                    {
                        "objectid": {"time_observed": 1, "guid": "c"},
                        "pobjectid": {"time_observed": 1, "guid": "b"},
                    },
                    {
                        "objectid": {"time_observed": 1, "guid": "b"},
                        "pobjectid": {"time_observed": 1, "guid": "a"},
                    },
                ],
                [
                    {
                        "objectid": {"time_observed": 1, "guid": "b"},
                        "pobjectid": {"time_observed": 1, "guid": "a"},
                    },
                    {
                        "objectid": {"time_observed": 1, "guid": "d"},
                        "pobjectid": {"time_observed": 1, "guid": "b"},
                    },
                    {
                        "objectid": {"time_observed": 2, "guid": "f"},
                        "pobjectid": {"time_observed": 2, "guid": "e"},
                    },
                    {
                        "objectid": {"time_observed": 1, "guid": "c"},
                        "pobjectid": {"time_observed": 1, "guid": "b"},
                    },
                ],
            ),
            # A parent-child-child relationship, sharing the same time, in the incorrect order, parent in the middle
            (
                [
                    {
                        "objectid": {"time_observed": 1, "guid": "d"},
                        "pobjectid": {"time_observed": 1, "guid": "b"},
                    },
                    {
                        "objectid": {"time_observed": 1, "guid": "b"},
                        "pobjectid": {"time_observed": 1, "guid": "a"},
                    },
                    {
                        "objectid": {"time_observed": 1, "guid": "c"},
                        "pobjectid": {"time_observed": 1, "guid": "b"},
                    },
                ],
                [
                    {
                        "objectid": {"time_observed": 1, "guid": "b"},
                        "pobjectid": {"time_observed": 1, "guid": "a"},
                    },
                    {
                        "objectid": {"time_observed": 1, "guid": "d"},
                        "pobjectid": {"time_observed": 1, "guid": "b"},
                    },
                    {
                        "objectid": {"time_observed": 1, "guid": "c"},
                        "pobjectid": {"time_observed": 1, "guid": "b"},
                    },
                ],
            ),
            # A grandparent-parent-child relationship, sharing the same time, in the incorrect order, in ascending order
            (
                [
                    {
                        "objectid": {"time_observed": 1, "guid": "d"},
                        "pobjectid": {"time_observed": 1, "guid": "c"},
                    },
                    {
                        "objectid": {"time_observed": 1, "guid": "c"},
                        "pobjectid": {"time_observed": 1, "guid": "b"},
                    },
                    {
                        "objectid": {"time_observed": 1, "guid": "b"},
                        "pobjectid": {"time_observed": 1, "guid": "a"},
                    },
                ],
                [
                    {
                        "objectid": {"time_observed": 1, "guid": "b"},
                        "pobjectid": {"time_observed": 1, "guid": "a"},
                    },
                    {
                        "objectid": {"time_observed": 1, "guid": "c"},
                        "pobjectid": {"time_observed": 1, "guid": "b"},
                    },
                    {
                        "objectid": {"time_observed": 1, "guid": "d"},
                        "pobjectid": {"time_observed": 1, "guid": "c"},
                    },
                ],
            ),
            # A grandparent-parent-child relationship, sharing the same time, in the incorrect order, in mismatched order
            (
                [
                    {
                        "objectid": {"time_observed": 1, "guid": "d"},
                        "pobjectid": {"time_observed": 1, "guid": "c"},
                    },
                    {
                        "objectid": {"time_observed": 1, "guid": "b"},
                        "pobjectid": {"time_observed": 1, "guid": "a"},
                    },
                    {
                        "objectid": {"time_observed": 1, "guid": "c"},
                        "pobjectid": {"time_observed": 1, "guid": "b"},
                    },
                ],
                [
                    {
                        "objectid": {"time_observed": 1, "guid": "b"},
                        "pobjectid": {"time_observed": 1, "guid": "a"},
                    },
                    {
                        "objectid": {"time_observed": 1, "guid": "c"},
                        "pobjectid": {"time_observed": 1, "guid": "b"},
                    },
                    {
                        "objectid": {"time_observed": 1, "guid": "d"},
                        "pobjectid": {"time_observed": 1, "guid": "c"},
                    },
                ],
            ),
            # A grandparent-parent-parent-child-child-child relationship, sharing the same time, in the incorrect order, in ascending order
            (
                [
                    {
                        "objectid": {"time_observed": 1, "guid": "g"},
                        "pobjectid": {"time_observed": 1, "guid": "d"},
                    },
                    {
                        "objectid": {"time_observed": 1, "guid": "f"},
                        "pobjectid": {"time_observed": 1, "guid": "c"},
                    },
                    {
                        "objectid": {"time_observed": 1, "guid": "e"},
                        "pobjectid": {"time_observed": 1, "guid": "c"},
                    },
                    {
                        "objectid": {"time_observed": 1, "guid": "d"},
                        "pobjectid": {"time_observed": 1, "guid": "b"},
                    },
                    {
                        "objectid": {"time_observed": 1, "guid": "c"},
                        "pobjectid": {"time_observed": 1, "guid": "b"},
                    },
                    {
                        "objectid": {"time_observed": 1, "guid": "b"},
                        "pobjectid": {"time_observed": 1, "guid": "a"},
                    },
                ],
                [
                    {
                        "objectid": {"time_observed": 1, "guid": "b"},
                        "pobjectid": {"time_observed": 1, "guid": "a"},
                    },
                    {
                        "objectid": {"time_observed": 1, "guid": "d"},
                        "pobjectid": {"time_observed": 1, "guid": "b"},
                    },
                    {
                        "objectid": {"time_observed": 1, "guid": "g"},
                        "pobjectid": {"time_observed": 1, "guid": "d"},
                    },
                    {
                        "objectid": {"time_observed": 1, "guid": "c"},
                        "pobjectid": {"time_observed": 1, "guid": "b"},
                    },
                    {
                        "objectid": {"time_observed": 1, "guid": "f"},
                        "pobjectid": {"time_observed": 1, "guid": "c"},
                    },
                    {
                        "objectid": {"time_observed": 1, "guid": "e"},
                        "pobjectid": {"time_observed": 1, "guid": "c"},
                    },
                ],
            ),
            # A grandparent-parent-parent-parent-child-child-child-random-random relationship, sharing the same time, in the incorrect order, in ascending order
            (
                [
                    {
                        "objectid": {"time_observed": 1, "guid": "z"},
                        "pobjectid": {"time_observed": 1, "guid": "y"},
                    },
                    {
                        "objectid": {"time_observed": 1, "guid": "x"},
                        "pobjectid": {"time_observed": 1, "guid": "v"},
                    },
                    {
                        "objectid": {"time_observed": 1, "guid": "g"},
                        "pobjectid": {"time_observed": 1, "guid": "d"},
                    },
                    {
                        "objectid": {"time_observed": 1, "guid": "f"},
                        "pobjectid": {"time_observed": 1, "guid": "c"},
                    },
                    {
                        "objectid": {"time_observed": 1, "guid": "e"},
                        "pobjectid": {"time_observed": 1, "guid": "c"},
                    },
                    {
                        "objectid": {"time_observed": 1, "guid": "h"},
                        "pobjectid": {"time_observed": 1, "guid": "b"},
                    },
                    {
                        "objectid": {"time_observed": 1, "guid": "d"},
                        "pobjectid": {"time_observed": 1, "guid": "b"},
                    },
                    {
                        "objectid": {"time_observed": 1, "guid": "c"},
                        "pobjectid": {"time_observed": 1, "guid": "b"},
                    },
                    {
                        "objectid": {"time_observed": 1, "guid": "b"},
                        "pobjectid": {"time_observed": 1, "guid": "a"},
                    },
                ],
                [
                    {
                        "objectid": {"time_observed": 1, "guid": "z"},
                        "pobjectid": {"time_observed": 1, "guid": "y"},
                    },
                    {
                        "objectid": {"time_observed": 1, "guid": "x"},
                        "pobjectid": {"time_observed": 1, "guid": "v"},
                    },
                    {
                        "objectid": {"time_observed": 1, "guid": "b"},
                        "pobjectid": {"time_observed": 1, "guid": "a"},
                    },
                    {
                        "objectid": {"time_observed": 1, "guid": "d"},
                        "pobjectid": {"time_observed": 1, "guid": "b"},
                    },
                    {
                        "objectid": {"time_observed": 1, "guid": "g"},
                        "pobjectid": {"time_observed": 1, "guid": "d"},
                    },
                    {
                        "objectid": {"time_observed": 1, "guid": "c"},
                        "pobjectid": {"time_observed": 1, "guid": "b"},
                    },
                    {
                        "objectid": {"time_observed": 1, "guid": "f"},
                        "pobjectid": {"time_observed": 1, "guid": "c"},
                    },
                    {
                        "objectid": {"time_observed": 1, "guid": "e"},
                        "pobjectid": {"time_observed": 1, "guid": "c"},
                    },
                    {
                        "objectid": {"time_observed": 1, "guid": "h"},
                        "pobjectid": {"time_observed": 1, "guid": "b"},
                    },
                ],
            ),
            # A grandparent-parent-child+parent-child+random relationship, sharing different times time, in the incorrect order, in mismatched order
            (
                [
                    {
                        "objectid": {"guid": "d", "time_observed": float("-inf")},
                        "pobjectid": {"guid": "c", "time_observed": float("-inf")},
                    },
                    {
                        "objectid": {"guid": "g", "time_observed": float("-inf")},
                        "pobjectid": {"guid": "f", "time_observed": float("-inf")},
                    },
                    {
                        "objectid": {"guid": "c", "time_observed": float("-inf")},
                        "pobjectid": {"guid": "b", "time_observed": float("-inf")},
                    },
                    {
                        "objectid": {"guid": "f", "time_observed": float("-inf")},
                        "pobjectid": {"guid": "e", "time_observed": None},
                    },
                    {
                        "objectid": {"guid": "b", "time_observed": float("-inf")},
                        "pobjectid": {"guid": "a", "time_observed": None},
                    },
                    {
                        "objectid": {"guid": "h", "time_observed": float("-inf")},
                        "pobjectid": {"guid": "i", "time_observed": None},
                    },
                ],
                [
                    {
                        "objectid": {"guid": "b", "time_observed": float("-inf")},
                        "pobjectid": {"guid": "a", "time_observed": None},
                    },
                    {
                        "objectid": {"guid": "c", "time_observed": float("-inf")},
                        "pobjectid": {"guid": "b", "time_observed": float("-inf")},
                    },
                    {
                        "objectid": {"guid": "d", "time_observed": float("-inf")},
                        "pobjectid": {"guid": "c", "time_observed": float("-inf")},
                    },
                    {
                        "objectid": {"guid": "f", "time_observed": float("-inf")},
                        "pobjectid": {"guid": "e", "time_observed": None},
                    },
                    {
                        "objectid": {"guid": "g", "time_observed": float("-inf")},
                        "pobjectid": {"guid": "f", "time_observed": float("-inf")},
                    },
                    {
                        "objectid": {"guid": "h", "time_observed": float("-inf")},
                        "pobjectid": {"guid": "i", "time_observed": None},
                    },
                ],
            ),
        ],
    )
    def test_sort_things_by_relationship(
        things_to_sort, expected_result, dummy_timestamp_class
    ):
        dummy_things = []
        dummy_results = []
        if things_to_sort is None:
            assert OntologyResults._sort_things_by_relationship(dummy_things) == []
            return

        actual_result = OntologyResults._sort_things_by_relationship(things_to_sort)
        for index, item in enumerate(actual_result):
            assert item == expected_result[index]

        dummy_things = []
        dummy_results = []
        for thing in things_to_sort:
            dummy_things.append(dummy_timestamp_class(thing))
        for result in expected_result:
            dummy_results.append(dummy_timestamp_class(result))
        actual_result = OntologyResults._sort_things_by_relationship(dummy_things)
        for index, item in enumerate(actual_result):
            assert (
                item.__dict__["objectid"].__dict__
                == dummy_results[index].__dict__["objectid"].__dict__
            )

    @staticmethod
    @pytest.mark.parametrize(
        "events, expected_events_dict",
        [
            (
                [
                    {
                        "pid": 1,
                        "image": "blah",
                        "start_time": "1970-01-01 00:00:01",
                        "guid": "{12345678-1234-5678-1234-567812345678}",
                    }
                ],
                {
                    "{12345678-1234-5678-1234-567812345678}": {
                        "objectid": {
                            "guid": "{12345678-1234-5678-1234-567812345678}",
                            "tag": "blah",
                            "ontology_id": "blah",
                            "service_name": "blah",
                            "session": None,
                            "treeid": None,
                            "processtree": None,
                            "time_observed": "1970-01-01 00:00:01",
                        },
                        "pobjectid": None,
                        "pimage": None,
                        "pcommand_line": None,
                        "ppid": None,
                        "pid": 1,
                        "image": "blah",
                        "command_line": None,
                        "start_time": "1970-01-01 00:00:01",
                        "end_time": None,
                        "integrity_level": None,
                        "image_hash": None,
                        "original_file_name": None,
                    }
                },
            ),
            (
                [
                    {
                        "pid": 1,
                        "image": "blah",
                        "start_time": "1970-01-01 00:00:01",
                        "guid": None,
                    }
                ],
                {},
            ),
            (
                [
                    {
                        "pid": 1,
                        "image": "blah",
                        "start_time": "1970-01-01 00:00:01",
                        "guid": "{12345678-1234-5678-1234-567812345678}",
                    },
                    {
                        "pid": 2,
                        "image": "blah",
                        "start_time": "1970-01-01 00:00:01",
                        "guid": "{12345678-1234-5678-1234-567812345679}",
                    },
                ],
                {
                    "{12345678-1234-5678-1234-567812345678}": {
                        "objectid": {
                            "guid": "{12345678-1234-5678-1234-567812345678}",
                            "tag": "blah",
                            "treeid": None,
                            "processtree": None,
                            "time_observed": "1970-01-01 00:00:01",
                            "ontology_id": "blah",
                            "service_name": "blah",
                            "session": None,
                        },
                        "pobjectid": None,
                        "pimage": None,
                        "pcommand_line": None,
                        "ppid": None,
                        "pid": 1,
                        "image": "blah",
                        "command_line": None,
                        "start_time": "1970-01-01 00:00:01",
                        "end_time": None,
                        "integrity_level": None,
                        "image_hash": None,
                        "original_file_name": None,
                    },
                    "{12345678-1234-5678-1234-567812345679}": {
                        "objectid": {
                            "guid": "{12345678-1234-5678-1234-567812345679}",
                            "tag": "blah",
                            "treeid": None,
                            "processtree": None,
                            "time_observed": "1970-01-01 00:00:01",
                            "ontology_id": "blah",
                            "service_name": "blah",
                            "session": None,
                        },
                        "pobjectid": None,
                        "pimage": None,
                        "pcommand_line": None,
                        "ppid": None,
                        "pid": 2,
                        "image": "blah",
                        "command_line": None,
                        "start_time": "1970-01-01 00:00:01",
                        "end_time": None,
                        "integrity_level": None,
                        "image_hash": None,
                        "original_file_name": None,
                    },
                },
            ),
        ],
    )
    def test_convert_events_to_dict(events, expected_events_dict):
        event_objects = [
            Process(
                pid=event["pid"],
                image=event["image"],
                start_time=event["start_time"],
                objectid=ObjectID(
                    tag="blah",
                    ontology_id="blah",
                    service_name="blah",
                    guid=event["guid"],
                ),
            )
            for event in events
        ]
        assert (
            OntologyResults._convert_events_to_dict(event_objects)
            == expected_events_dict
        )

    @staticmethod
    @pytest.mark.parametrize(
        "events_dict, expected_result",
        [
            # No processes
            ({}, []),
            # One process
            (
                {
                    "a": {
                        "pid": 1,
                        "ppid": 1,
                        "image": "blah",
                        "command_line": "blah",
                        "start_time": "1970-01-01 00:00:01",
                        "objectid": {
                            "guid": "a",
                            "tag": "blah",
                            "treeid": None,
                            "processtree": None,
                            "time_observed": 1,
                        },
                        "pobjectid": {
                            "guid": None,
                            "tag": None,
                            "treeid": None,
                            "processtree": None,
                            "time_observed": None,
                        },
                    }
                },
                [
                    {
                        "pid": 1,
                        "ppid": 1,
                        "image": "blah",
                        "command_line": "blah",
                        "start_time": "1970-01-01 00:00:01",
                        "children": [],
                        "objectid": {
                            "guid": "a",
                            "tag": "blah",
                            "treeid": None,
                            "processtree": None,
                            "time_observed": 1,
                        },
                        "pobjectid": {
                            "guid": None,
                            "tag": None,
                            "treeid": None,
                            "processtree": None,
                            "time_observed": None,
                        },
                    }
                ],
            ),
            # One parent process and one child process
            (
                {
                    "a": {
                        "pid": 1,
                        "ppid": 1,
                        "image": "blah",
                        "command_line": "blah",
                        "start_time": "1970-01-01 00:00:01",
                        "objectid": {
                            "guid": "a",
                            "tag": "blah",
                            "treeid": None,
                            "processtree": None,
                            "time_observed": 1,
                        },
                        "pobjectid": {
                            "guid": None,
                            "tag": None,
                            "treeid": None,
                            "processtree": None,
                            "time_observed": None,
                        },
                    },
                    "b": {
                        "pid": 2,
                        "ppid": 1,
                        "image": "blah",
                        "command_line": "blah",
                        "start_time": "1970-01-01 00:00:01",
                        "objectid": {
                            "guid": "b",
                            "tag": "blah",
                            "treeid": None,
                            "processtree": None,
                            "time_observed": 1,
                        },
                        "pobjectid": {
                            "guid": "a",
                            "tag": None,
                            "treeid": None,
                            "processtree": None,
                            "time_observed": None,
                        },
                    },
                },
                [
                    {
                        "pid": 1,
                        "ppid": 1,
                        "image": "blah",
                        "command_line": "blah",
                        "start_time": "1970-01-01 00:00:01",
                        "objectid": {
                            "guid": "a",
                            "tag": "blah",
                            "treeid": None,
                            "processtree": None,
                            "time_observed": 1,
                        },
                        "pobjectid": {
                            "guid": None,
                            "tag": None,
                            "treeid": None,
                            "processtree": None,
                            "time_observed": None,
                        },
                        "children": [
                            {
                                "pid": 2,
                                "ppid": 1,
                                "image": "blah",
                                "command_line": "blah",
                                "start_time": "1970-01-01 00:00:01",
                                "objectid": {
                                    "guid": "b",
                                    "tag": "blah",
                                    "treeid": None,
                                    "processtree": None,
                                    "time_observed": 1,
                                },
                                "pobjectid": {
                                    "guid": "a",
                                    "tag": None,
                                    "treeid": None,
                                    "processtree": None,
                                    "time_observed": None,
                                },
                                "children": [],
                            }
                        ],
                    },
                ],
            ),
            # Two unrelated processes
            (
                {
                    "a": {
                        "pid": 1,
                        "ppid": 1,
                        "image": "blah",
                        "command_line": "blah",
                        "start_time": "1970-01-01 00:00:01",
                        "objectid": {
                            "guid": "a",
                            "tag": "blah",
                            "treeid": None,
                            "processtree": None,
                            "time_observed": 1,
                        },
                        "pobjectid": {
                            "guid": None,
                            "tag": None,
                            "treeid": None,
                            "processtree": None,
                            "time_observed": None,
                        },
                    },
                    "b": {
                        "pid": 2,
                        "ppid": 2,
                        "image": "blah",
                        "command_line": "blah",
                        "start_time": "1970-01-01 00:00:01",
                        "objectid": {
                            "guid": "b",
                            "tag": "blah",
                            "treeid": None,
                            "processtree": None,
                            "time_observed": 1,
                        },
                        "pobjectid": {
                            "guid": None,
                            "tag": None,
                            "treeid": None,
                            "processtree": None,
                            "time_observed": None,
                        },
                    },
                },
                [
                    {
                        "pid": 1,
                        "ppid": 1,
                        "image": "blah",
                        "command_line": "blah",
                        "start_time": "1970-01-01 00:00:01",
                        "objectid": {
                            "guid": "a",
                            "tag": "blah",
                            "treeid": None,
                            "processtree": None,
                            "time_observed": 1,
                        },
                        "pobjectid": {
                            "guid": None,
                            "tag": None,
                            "treeid": None,
                            "processtree": None,
                            "time_observed": None,
                        },
                        "children": [],
                    },
                    {
                        "pid": 2,
                        "ppid": 2,
                        "image": "blah",
                        "command_line": "blah",
                        "start_time": "1970-01-01 00:00:01",
                        "objectid": {
                            "guid": "b",
                            "tag": "blah",
                            "treeid": None,
                            "processtree": None,
                            "time_observed": 1,
                        },
                        "pobjectid": {
                            "guid": None,
                            "tag": None,
                            "treeid": None,
                            "processtree": None,
                            "time_observed": None,
                        },
                        "children": [],
                    },
                ],
            ),
            # Three processes consisting of a parent-child relationship and a rando process
            (
                {
                    "a": {
                        "pid": 1,
                        "ppid": 1,
                        "image": "blah",
                        "command_line": "blah",
                        "start_time": "1970-01-01 00:00:01",
                        "objectid": {
                            "guid": "a",
                            "tag": "blah",
                            "treeid": None,
                            "processtree": None,
                            "time_observed": 1,
                        },
                        "pobjectid": {
                            "guid": None,
                            "tag": None,
                            "treeid": None,
                            "processtree": None,
                            "time_observed": None,
                        },
                    },
                    "b": {
                        "pid": 2,
                        "ppid": 2,
                        "image": "blah",
                        "command_line": "blah",
                        "start_time": "1970-01-01 00:00:01",
                        "objectid": {
                            "guid": "b",
                            "tag": "blah",
                            "treeid": None,
                            "processtree": None,
                            "time_observed": 1,
                        },
                        "pobjectid": {
                            "guid": None,
                            "tag": None,
                            "treeid": None,
                            "processtree": None,
                            "time_observed": None,
                        },
                    },
                    "c": {
                        "pid": 3,
                        "ppid": 2,
                        "image": "blah",
                        "command_line": "blah",
                        "start_time": "1970-01-01 00:00:01",
                        "objectid": {
                            "guid": "c",
                            "tag": "blah",
                            "treeid": None,
                            "processtree": None,
                            "time_observed": 1,
                        },
                        "pobjectid": {
                            "guid": "b",
                            "tag": None,
                            "treeid": None,
                            "processtree": None,
                            "time_observed": None,
                        },
                    },
                },
                [
                    {
                        "pid": 1,
                        "ppid": 1,
                        "image": "blah",
                        "command_line": "blah",
                        "start_time": "1970-01-01 00:00:01",
                        "objectid": {
                            "guid": "a",
                            "tag": "blah",
                            "treeid": None,
                            "processtree": None,
                            "time_observed": 1,
                        },
                        "pobjectid": {
                            "guid": None,
                            "tag": None,
                            "treeid": None,
                            "processtree": None,
                            "time_observed": None,
                        },
                        "children": [],
                    },
                    {
                        "pid": 2,
                        "ppid": 2,
                        "image": "blah",
                        "command_line": "blah",
                        "start_time": "1970-01-01 00:00:01",
                        "objectid": {
                            "guid": "b",
                            "tag": "blah",
                            "treeid": None,
                            "processtree": None,
                            "time_observed": 1,
                        },
                        "pobjectid": {
                            "guid": None,
                            "tag": None,
                            "treeid": None,
                            "processtree": None,
                            "time_observed": None,
                        },
                        "children": [
                            {
                                "pid": 3,
                                "ppid": 2,
                                "image": "blah",
                                "command_line": "blah",
                                "start_time": "1970-01-01 00:00:01",
                                "objectid": {
                                    "guid": "c",
                                    "tag": "blah",
                                    "treeid": None,
                                    "processtree": None,
                                    "time_observed": 1,
                                },
                                "pobjectid": {
                                    "guid": "b",
                                    "tag": None,
                                    "treeid": None,
                                    "processtree": None,
                                    "time_observed": None,
                                },
                                "children": [],
                            }
                        ],
                    },
                ],
            ),
            # Three processes consisting of a grandparent-parent-child relationship and one rando process
            (
                {
                    "a": {
                        "pid": 1,
                        "ppid": 1,
                        "image": "blah",
                        "command_line": "blah",
                        "start_time": "1970-01-01 00:00:01",
                        "objectid": {
                            "guid": "a",
                            "tag": "blah",
                            "treeid": None,
                            "processtree": None,
                            "time_observed": 1,
                        },
                        "pobjectid": {
                            "guid": None,
                            "tag": None,
                            "treeid": None,
                            "processtree": None,
                            "time_observed": None,
                        },
                    },
                    "b": {
                        "pid": 2,
                        "ppid": 1,
                        "image": "blah",
                        "command_line": "blah",
                        "start_time": "1970-01-01 00:00:02",
                        "objectid": {
                            "guid": "b",
                            "tag": "blah",
                            "treeid": None,
                            "processtree": None,
                            "time_observed": 1,
                        },
                        "pobjectid": {
                            "guid": "a",
                            "tag": None,
                            "treeid": None,
                            "processtree": None,
                            "time_observed": None,
                        },
                    },
                    "c": {
                        "pid": 3,
                        "ppid": 2,
                        "image": "blah",
                        "command_line": "blah",
                        "start_time": 3,
                        "objectid": {
                            "guid": "c",
                            "tag": "blah",
                            "treeid": None,
                            "processtree": None,
                            "time_observed": 1,
                        },
                        "pobjectid": {
                            "guid": "b",
                            "tag": None,
                            "treeid": None,
                            "processtree": None,
                            "time_observed": None,
                        },
                    },
                    "d": {
                        "pid": 4,
                        "ppid": 4,
                        "image": "blah",
                        "command_line": "blah",
                        "start_time": "1970-01-01 00:00:02",
                        "objectid": {
                            "guid": "d",
                            "tag": "blah",
                            "treeid": None,
                            "processtree": None,
                            "time_observed": 1,
                        },
                        "pobjectid": {
                            "guid": None,
                            "tag": None,
                            "treeid": None,
                            "processtree": None,
                            "time_observed": None,
                        },
                    },
                },
                [
                    {
                        "pid": 1,
                        "ppid": 1,
                        "image": "blah",
                        "command_line": "blah",
                        "start_time": "1970-01-01 00:00:01",
                        "objectid": {
                            "guid": "a",
                            "tag": "blah",
                            "treeid": None,
                            "processtree": None,
                            "time_observed": 1,
                        },
                        "pobjectid": {
                            "guid": None,
                            "tag": None,
                            "treeid": None,
                            "processtree": None,
                            "time_observed": None,
                        },
                        "children": [
                            {
                                "pid": 2,
                                "ppid": 1,
                                "image": "blah",
                                "command_line": "blah",
                                "start_time": "1970-01-01 00:00:02",
                                "objectid": {
                                    "guid": "b",
                                    "tag": "blah",
                                    "treeid": None,
                                    "processtree": None,
                                    "time_observed": 1,
                                },
                                "pobjectid": {
                                    "guid": "a",
                                    "tag": None,
                                    "treeid": None,
                                    "processtree": None,
                                    "time_observed": None,
                                },
                                "children": [
                                    {
                                        "pid": 3,
                                        "ppid": 2,
                                        "image": "blah",
                                        "command_line": "blah",
                                        "start_time": 3,
                                        "objectid": {
                                            "guid": "c",
                                            "tag": "blah",
                                            "treeid": None,
                                            "processtree": None,
                                            "time_observed": 1,
                                        },
                                        "pobjectid": {
                                            "guid": "b",
                                            "tag": None,
                                            "treeid": None,
                                            "processtree": None,
                                            "time_observed": None,
                                        },
                                        "children": [],
                                    },
                                ],
                            }
                        ],
                    },
                    {
                        "pid": 4,
                        "ppid": 4,
                        "image": "blah",
                        "command_line": "blah",
                        "start_time": "1970-01-01 00:00:02",
                        "objectid": {
                            "guid": "d",
                            "tag": "blah",
                            "treeid": None,
                            "processtree": None,
                            "time_observed": 1,
                        },
                        "pobjectid": {
                            "guid": None,
                            "tag": None,
                            "treeid": None,
                            "processtree": None,
                            "time_observed": None,
                        },
                        "children": [],
                    },
                ],
            ),
            # Four processes consisting of a grandparent-parent-parent-child relationship
            (
                {
                    "a": {
                        "pid": 1,
                        "ppid": 1,
                        "image": "blah",
                        "command_line": "blah",
                        "start_time": "1970-01-01 00:00:01",
                        "objectid": {
                            "guid": "a",
                            "tag": "blah",
                            "treeid": None,
                            "processtree": None,
                            "time_observed": 1,
                        },
                        "pobjectid": {
                            "guid": None,
                            "tag": None,
                            "treeid": None,
                            "processtree": None,
                            "time_observed": None,
                        },
                    },
                    "b": {
                        "pid": 2,
                        "ppid": 1,
                        "image": "blah",
                        "command_line": "blah",
                        "start_time": "1970-01-01 00:00:02",
                        "objectid": {
                            "guid": "b",
                            "tag": "blah",
                            "treeid": None,
                            "processtree": None,
                            "time_observed": 2,
                        },
                        "pobjectid": {
                            "guid": "a",
                            "tag": None,
                            "treeid": None,
                            "processtree": None,
                            "time_observed": None,
                        },
                    },
                    "c": {
                        "pid": 3,
                        "ppid": 1,
                        "image": "blah",
                        "command_line": "blah",
                        "start_time": 3,
                        "objectid": {
                            "guid": "c",
                            "tag": "blah",
                            "treeid": None,
                            "processtree": None,
                            "time_observed": 3,
                        },
                        "pobjectid": {
                            "guid": "a",
                            "tag": None,
                            "treeid": None,
                            "processtree": None,
                            "time_observed": None,
                        },
                    },
                    "d": {
                        "pid": 4,
                        "ppid": 2,
                        "image": "blah",
                        "command_line": "blah",
                        "start_time": 4,
                        "objectid": {
                            "guid": "d",
                            "tag": "blah",
                            "treeid": None,
                            "processtree": None,
                            "time_observed": 4,
                        },
                        "pobjectid": {
                            "guid": "b",
                            "tag": None,
                            "treeid": None,
                            "processtree": None,
                            "time_observed": None,
                        },
                    },
                },
                [
                    {
                        "pid": 1,
                        "ppid": 1,
                        "image": "blah",
                        "command_line": "blah",
                        "start_time": "1970-01-01 00:00:01",
                        "objectid": {
                            "guid": "a",
                            "tag": "blah",
                            "treeid": None,
                            "processtree": None,
                            "time_observed": 1,
                        },
                        "pobjectid": {
                            "guid": None,
                            "tag": None,
                            "treeid": None,
                            "processtree": None,
                            "time_observed": None,
                        },
                        "children": [
                            {
                                "pid": 2,
                                "ppid": 1,
                                "image": "blah",
                                "command_line": "blah",
                                "start_time": "1970-01-01 00:00:02",
                                "objectid": {
                                    "guid": "b",
                                    "tag": "blah",
                                    "treeid": None,
                                    "processtree": None,
                                    "time_observed": 2,
                                },
                                "pobjectid": {
                                    "guid": "a",
                                    "tag": None,
                                    "treeid": None,
                                    "processtree": None,
                                    "time_observed": None,
                                },
                                "children": [
                                    {
                                        "pid": 4,
                                        "ppid": 2,
                                        "image": "blah",
                                        "command_line": "blah",
                                        "start_time": 4,
                                        "objectid": {
                                            "guid": "d",
                                            "tag": "blah",
                                            "treeid": None,
                                            "processtree": None,
                                            "time_observed": 4,
                                        },
                                        "pobjectid": {
                                            "guid": "b",
                                            "tag": None,
                                            "treeid": None,
                                            "processtree": None,
                                            "time_observed": None,
                                        },
                                        "children": [],
                                    }
                                ],
                            },
                            {
                                "pid": 3,
                                "ppid": 1,
                                "image": "blah",
                                "command_line": "blah",
                                "start_time": 3,
                                "objectid": {
                                    "guid": "c",
                                    "tag": "blah",
                                    "treeid": None,
                                    "processtree": None,
                                    "time_observed": 3,
                                },
                                "pobjectid": {
                                    "guid": "a",
                                    "tag": None,
                                    "treeid": None,
                                    "processtree": None,
                                    "time_observed": None,
                                },
                                "children": [],
                            },
                        ],
                    },
                ],
            ),
            # Four processes consisting of a grandparent-parent-parent-child relationship with non-ordered times
            (
                {
                    "a": {
                        "pid": 1,
                        "ppid": 1,
                        "image": "blah",
                        "command_line": "blah",
                        "start_time": "1970-01-01 00:00:01",
                        "objectid": {
                            "guid": "a",
                            "tag": "blah",
                            "treeid": None,
                            "processtree": None,
                            "time_observed": 1,
                        },
                        "pobjectid": {
                            "guid": None,
                            "tag": None,
                            "treeid": None,
                            "processtree": None,
                            "time_observed": None,
                        },
                    },
                    "b": {
                        "pid": 2,
                        "ppid": 1,
                        "image": "blah",
                        "command_line": "blah",
                        "start_time": 3,
                        "objectid": {
                            "guid": "b",
                            "tag": "blah",
                            "treeid": None,
                            "processtree": None,
                            "time_observed": 3,
                        },
                        "pobjectid": {
                            "guid": "a",
                            "tag": None,
                            "treeid": None,
                            "processtree": None,
                            "time_observed": None,
                        },
                    },
                    "c": {
                        "pid": 3,
                        "ppid": 1,
                        "image": "blah",
                        "command_line": "blah",
                        "start_time": "1970-01-01 00:00:02",
                        "objectid": {
                            "guid": "c",
                            "tag": "blah",
                            "treeid": None,
                            "processtree": None,
                            "time_observed": 2,
                        },
                        "pobjectid": {
                            "guid": "a",
                            "tag": None,
                            "treeid": None,
                            "processtree": None,
                            "time_observed": None,
                        },
                    },
                    "d": {
                        "pid": 4,
                        "ppid": 2,
                        "image": "blah",
                        "command_line": "blah",
                        "start_time": 4,
                        "objectid": {
                            "guid": "d",
                            "tag": "blah",
                            "treeid": None,
                            "processtree": None,
                            "time_observed": 4,
                        },
                        "pobjectid": {
                            "guid": "b",
                            "tag": None,
                            "treeid": None,
                            "processtree": None,
                            "time_observed": None,
                        },
                    },
                },
                [
                    {
                        "pid": 1,
                        "ppid": 1,
                        "image": "blah",
                        "command_line": "blah",
                        "start_time": "1970-01-01 00:00:01",
                        "objectid": {
                            "guid": "a",
                            "tag": "blah",
                            "treeid": None,
                            "processtree": None,
                            "time_observed": 1,
                        },
                        "pobjectid": {
                            "guid": None,
                            "tag": None,
                            "treeid": None,
                            "processtree": None,
                            "time_observed": None,
                        },
                        "children": [
                            {
                                "pid": 3,
                                "ppid": 1,
                                "image": "blah",
                                "command_line": "blah",
                                "start_time": "1970-01-01 00:00:02",
                                "objectid": {
                                    "guid": "c",
                                    "tag": "blah",
                                    "treeid": None,
                                    "processtree": None,
                                    "time_observed": 2,
                                },
                                "pobjectid": {
                                    "guid": "a",
                                    "tag": None,
                                    "treeid": None,
                                    "processtree": None,
                                    "time_observed": None,
                                },
                                "children": [],
                            },
                            {
                                "pid": 2,
                                "ppid": 1,
                                "image": "blah",
                                "command_line": "blah",
                                "start_time": 3,
                                "objectid": {
                                    "guid": "b",
                                    "tag": "blah",
                                    "treeid": None,
                                    "processtree": None,
                                    "time_observed": 3,
                                },
                                "pobjectid": {
                                    "guid": "a",
                                    "tag": None,
                                    "treeid": None,
                                    "processtree": None,
                                    "time_observed": None,
                                },
                                "children": [
                                    {
                                        "pid": 4,
                                        "ppid": 2,
                                        "image": "blah",
                                        "command_line": "blah",
                                        "start_time": 4,
                                        "objectid": {
                                            "guid": "d",
                                            "tag": "blah",
                                            "treeid": None,
                                            "processtree": None,
                                            "time_observed": 4,
                                        },
                                        "pobjectid": {
                                            "guid": "b",
                                            "tag": None,
                                            "treeid": None,
                                            "processtree": None,
                                            "time_observed": None,
                                        },
                                        "children": [],
                                    }
                                ],
                            },
                        ],
                    },
                ],
            ),
            # One process and one unrelated network connection with no process
            (
                {
                    "a": {
                        "pid": 1,
                        "ppid": 1,
                        "image": "blah",
                        "command_line": "blah",
                        "start_time": "1970-01-01 00:00:01",
                        "objectid": {
                            "guid": "a",
                            "tag": "blah",
                            "treeid": None,
                            "processtree": None,
                            "time_observed": 1,
                        },
                        "pobjectid": {
                            "guid": None,
                            "tag": None,
                            "treeid": None,
                            "processtree": None,
                            "time_observed": None,
                        },
                    },
                    "b": {
                        "process": None,
                        "source_ip": None,
                        "source_port": None,
                        "destination_ip": None,
                        "destination_port": None,
                        "transport_layer_protocol": None,
                        "direction": None,
                        "objectid": {
                            "guid": "b",
                            "tag": None,
                            "treeid": None,
                            "processtree": None,
                            "time_observed": 2,
                        },
                    },
                },
                [
                    {
                        "pid": 1,
                        "ppid": 1,
                        "image": "blah",
                        "command_line": "blah",
                        "start_time": "1970-01-01 00:00:01",
                        "objectid": {
                            "guid": "a",
                            "tag": "blah",
                            "treeid": None,
                            "processtree": None,
                            "time_observed": 1,
                        },
                        "pobjectid": {
                            "guid": None,
                            "tag": None,
                            "treeid": None,
                            "processtree": None,
                            "time_observed": None,
                        },
                        "children": [],
                    },
                    {
                        "process": None,
                        "source_ip": None,
                        "source_port": None,
                        "destination_ip": None,
                        "destination_port": None,
                        "transport_layer_protocol": None,
                        "direction": None,
                        "objectid": {
                            "guid": "b",
                            "tag": None,
                            "treeid": None,
                            "processtree": None,
                            "time_observed": 2,
                        },
                        "children": [],
                    },
                ],
            ),
            # One process and one child network connection
            (
                {
                    "a": {
                        "pid": 1,
                        "ppid": 1,
                        "image": "blah",
                        "command_line": "blah",
                        "start_time": "1970-01-01 00:00:01",
                        "objectid": {
                            "guid": "a",
                            "tag": "blah",
                            "treeid": None,
                            "processtree": None,
                            "time_observed": 1,
                        },
                        "pobjectid": {
                            "guid": None,
                            "tag": None,
                            "treeid": None,
                            "processtree": None,
                            "time_observed": None,
                        },
                    },
                    "b": {
                        "process": {
                            "objectid": {"guid": "a", "time_observed": 1},
                            "pobject": {"guid": "c", "time_observed": 0},
                        },
                        "source_ip": None,
                        "source_port": None,
                        "destination_ip": None,
                        "destination_port": None,
                        "transport_layer_protocol": None,
                        "direction": None,
                        "objectid": {
                            "guid": "b",
                            "tag": None,
                            "treeid": None,
                            "processtree": None,
                            "time_observed": 2,
                        },
                    },
                },
                [
                    {
                        "pid": 1,
                        "ppid": 1,
                        "image": "blah",
                        "command_line": "blah",
                        "start_time": "1970-01-01 00:00:01",
                        "objectid": {
                            "guid": "a",
                            "tag": "blah",
                            "treeid": None,
                            "processtree": None,
                            "time_observed": 1,
                        },
                        "pobjectid": {
                            "guid": None,
                            "tag": None,
                            "treeid": None,
                            "processtree": None,
                            "time_observed": None,
                        },
                        "children": [
                            {
                                "process": {
                                    "objectid": {"guid": "a", "time_observed": 1},
                                    "pobject": {"guid": "c", "time_observed": 0},
                                },
                                "source_ip": None,
                                "source_port": None,
                                "destination_ip": None,
                                "destination_port": None,
                                "transport_layer_protocol": None,
                                "direction": None,
                                "objectid": {
                                    "guid": "b",
                                    "tag": None,
                                    "treeid": None,
                                    "processtree": None,
                                    "time_observed": 2,
                                },
                                "children": [],
                            }
                        ],
                    }
                ],
            ),
            # One process and two child network connections, unordered times
            (
                {
                    "a": {
                        "pid": 1,
                        "ppid": 1,
                        "image": "blah",
                        "command_line": "blah",
                        "start_time": "1970-01-01 00:00:01",
                        "objectid": {
                            "guid": "a",
                            "tag": "blah",
                            "treeid": None,
                            "processtree": None,
                            "time_observed": 1,
                        },
                        "pobjectid": {
                            "guid": None,
                            "tag": None,
                            "treeid": None,
                            "processtree": None,
                            "time_observed": None,
                        },
                    },
                    "b": {
                        "process": {
                            "objectid": {"guid": "a", "time_observed": 1},
                            "pobject": {"guid": "c", "time_observed": 0},
                        },
                        "source_ip": None,
                        "source_port": None,
                        "destination_ip": None,
                        "destination_port": None,
                        "transport_layer_protocol": None,
                        "direction": None,
                        "objectid": {
                            "guid": "b",
                            "tag": None,
                            "treeid": None,
                            "processtree": None,
                            "time_observed": 3,
                        },
                    },
                    "c": {
                        "process": {
                            "objectid": {"guid": "a", "time_observed": 1},
                            "pobject": {"guid": "c", "time_observed": 0},
                        },
                        "source_ip": None,
                        "source_port": None,
                        "destination_ip": None,
                        "destination_port": None,
                        "transport_layer_protocol": None,
                        "direction": None,
                        "objectid": {
                            "guid": "c",
                            "tag": None,
                            "treeid": None,
                            "processtree": None,
                            "time_observed": 2,
                        },
                    },
                },
                [
                    {
                        "pid": 1,
                        "ppid": 1,
                        "image": "blah",
                        "command_line": "blah",
                        "start_time": "1970-01-01 00:00:01",
                        "objectid": {
                            "guid": "a",
                            "tag": "blah",
                            "treeid": None,
                            "processtree": None,
                            "time_observed": 1,
                        },
                        "pobjectid": {
                            "guid": None,
                            "tag": None,
                            "treeid": None,
                            "processtree": None,
                            "time_observed": None,
                        },
                        "children": [
                            {
                                "process": {
                                    "objectid": {"guid": "a", "time_observed": 1},
                                    "pobject": {"guid": "c", "time_observed": 0},
                                },
                                "source_ip": None,
                                "source_port": None,
                                "destination_ip": None,
                                "destination_port": None,
                                "transport_layer_protocol": None,
                                "direction": None,
                                "objectid": {
                                    "guid": "c",
                                    "tag": None,
                                    "treeid": None,
                                    "processtree": None,
                                    "time_observed": 2,
                                },
                                "children": [],
                            },
                            {
                                "process": {
                                    "objectid": {"guid": "a", "time_observed": 1},
                                    "pobject": {"guid": "c", "time_observed": 0},
                                },
                                "source_ip": None,
                                "source_port": None,
                                "destination_ip": None,
                                "destination_port": None,
                                "transport_layer_protocol": None,
                                "direction": None,
                                "objectid": {
                                    "guid": "b",
                                    "tag": None,
                                    "treeid": None,
                                    "processtree": None,
                                    "time_observed": 3,
                                },
                                "children": [],
                            },
                        ],
                    }
                ],
            ),
        ],
    )
    def test_convert_events_dict_to_tree(events_dict, expected_result):
        actual_result = OntologyResults._convert_events_dict_to_tree(events_dict)
        assert actual_result == expected_result

    @staticmethod
    def test_depth():
        dict_1 = { "children": [ {"children": [{"children": []}]}, {"children": []}, ], }
        dict_2 = { "children": [ {"children": []}, {"children": [{"children": []}]}, ], }
        assert OntologyResults._depth(dict_1) == 3
        assert OntologyResults._depth(dict_2) == 3

    @staticmethod
    def test_convert_events_dict_to_tree_with_recursion():
        # This is used to generate a large dict
        # The default maximum recursion depth is 1000, so we want to exceed that
        events_dict = {}
        for i in range(1001):
            events_dict[f"blah_{i+1}"] = {
                "pid": i+1,
                "ppid": i,
                "image": "blah",
                "command_line": "blah",
                "start_time": 1,
                "objectid": {
                    "guid": f"blah_{i+1}",
                    "tag": "blah",
                    "treeid": None,
                    "processtree": None,
                    "time_observed": i+1,
                },
                "pobjectid": {
                    "guid": f"blah_{i}",
                    "tag": None,
                    "treeid": None,
                    "processtree": None,
                    "time_observed": i,
                },
            }

        # We also want to test that only the too deep dicts are affected
        events_dict["blah_9999"] = {
            "pid": 9999,
            "ppid": 9998,
            "image": "blah",
            "command_line": "blah",
            "start_time": 1,
            "objectid": {
                "guid": "blah_9999",
                "tag": "blah",
                "treeid": None,
                "processtree": None,
                "time_observed": 9999,
            },
            "pobjectid": {
                "guid": "blah_9998",
                "tag": None,
                "treeid": None,
                "processtree": None,
                "time_observed": 9998,
            },
        }

        # We have no problem generating a large value, we just cannot use this value for the UI
        actual_result = OntologyResults._convert_events_dict_to_tree(events_dict)
        assert OntologyResults._depth(actual_result[0]) == 10
        assert len(actual_result) == 2

    @staticmethod
    def test_convert_event_tree_to_result_section():
        from assemblyline_v4_service.common.result import ResultProcessTreeSection

        result_section = ResultProcessTreeSection("Spawned Process Tree")

        so = OntologyResults(service_name="blah")
        actual_items = []
        event = {
            "pid": 1,
            "image": "blah",
            "command_line": "blah",
            "objectid": {
                "treeid": "blahblah",
                "processtree": "blahblah",
            },
            "children": [
                {
                    "process": {},
                    "objectid": {"processtree": "blahblahblah", "treeid": None},
                },
                {
                    "pid": 2,
                    "image": "blah",
                    "command_line": "blah",
                    "children": [],
                    "objectid": {"processtree": "blahblahblahblah", "treeid": None},
                },
            ],
        }
        safelist = ["blahblah"]
        p_objectid = ObjectID(tag="blah", ontology_id="blah")
        p = so.create_process(
            objectid=p_objectid, image="blah", pid=2, start_time="1970-01-01 00:00:01"
        )
        so.add_process(p)
        sig_objectid = ObjectID(tag="blah", ontology_id="blah")
        sig = so.create_signature(
            objectid=sig_objectid,
            attributes=[Attribute(source=p_objectid)],
            name="bad",
            score=99,
            type="CUCKOO",
        )
        so.add_signature(sig)
        nc_objectid = ObjectID(tag="blah", ontology_id="blah")
        nc = so.create_network_connection(
            objectid=nc_objectid,
            process=p,
            destination_ip="1.1.1.1",
            destination_port=123,
            transport_layer_protocol="tcp",
            direction="outbound",
        )
        so.add_network_connection(nc)
        so._convert_event_tree_to_result_section(
            actual_items, event, safelist, result_section
        )
        assert actual_items[0].as_primitives() == {
            "process_name": "blah",
            "command_line": "blah",
            "process_pid": 1,
            "children": [
                {
                    "process_name": "blah",
                    "command_line": "blah",
                    "process_pid": 2,
                    "children": [],
                    "signatures": {"bad": 99},
                    "file_count": 0,
                    "network_count": 1,
                    "registry_count": 0,
                    "safelisted": False,
                }
            ],
            "signatures": {},
            "file_count": 0,
            "network_count": 0,
            "registry_count": 0,
            "safelisted": True,
        }
        assert result_section.tags == {"dynamic.processtree_id": ["blahblahblahblah"], "dynamic.process.command_line": ["blah"]}

    @staticmethod
    @pytest.mark.parametrize(
        "parent_treeid, parent_processtree, node, expected_node, expected_treeids, expected_processtrees",
        [
            (
                "",
                "",
                {
                    "objectid": {
                        "tag": "got the image",
                        "guid": "{12345678-1234-5678-1234-567812345678}",
                    },
                    "children": [
                        {
                            "objectid": {
                                "tag": "image number 2",
                                "guid": "{12345678-1234-5678-1234-567812345679}",
                            },
                            "children": [],
                        },
                        {
                            "objectid": {
                                "tag": "image number 3",
                                "guid": "{12345678-1234-5678-1234-567812345670}",
                            },
                            "children": [],
                        },
                    ],
                },
                {
                    "objectid": {
                        "tag": "got the image",
                        "guid": "{12345678-1234-5678-1234-567812345678}",
                        "treeid": "b71bf6eacf36ecdf07b3f1efa5d6f50725271ca85369b966e19da5b76c175b5b",
                        "processtree": "got the image",
                    },
                    "children": [
                        {
                            "objectid": {
                                "tag": "image number 2",
                                "treeid": "294156e02fb77c860933c93da8629dbceab367629a1ff9af68ff4b03c8596b17",
                                "processtree": "got the image|image number 2",
                                "guid": "{12345678-1234-5678-1234-567812345679}",
                            },
                            "children": [],
                        },
                        {
                            "objectid": {
                                "tag": "image number 3",
                                "treeid": "0483e740e929697527964c71227dd76403cdc91ca16e7a4a9a430f734481f129",
                                "processtree": "got the image|image number 3",
                                "guid": "{12345678-1234-5678-1234-567812345670}",
                            },
                            "children": [],
                        },
                    ],
                },
                [
                    "b71bf6eacf36ecdf07b3f1efa5d6f50725271ca85369b966e19da5b76c175b5b",
                    "294156e02fb77c860933c93da8629dbceab367629a1ff9af68ff4b03c8596b17",
                    "0483e740e929697527964c71227dd76403cdc91ca16e7a4a9a430f734481f129",
                ],
                [
                    "got the image",
                    "got the image|image number 2",
                    "got the image|image number 3",
                ],
            ),
            (
                "blahblah",
                "blahblah",
                {
                    "objectid": {
                        "tag": "got the image",
                        "guid": "{12345678-1234-5678-1234-567812345678}",
                    },
                    "children": [
                        {
                            "objectid": {
                                "tag": "image number 2",
                                "guid": "{12345678-1234-5678-1234-567812345679}",
                            },
                            "children": [],
                        },
                        {
                            "objectid": {
                                "tag": "image number 3",
                                "guid": "{12345678-1234-5678-1234-567812345670}",
                            },
                            "children": [],
                        },
                    ],
                },
                {
                    "objectid": {
                        "tag": "got the image",
                        "treeid": "66ca3e01980a462ae88cf5e329ca479519f75d87192e93a8573e661bedb0cb9c",
                        "processtree": "blahblah|got the image",
                        "guid": "{12345678-1234-5678-1234-567812345678}",
                    },
                    "children": [
                        {
                            "objectid": {
                                "tag": "image number 2",
                                "treeid": "9dc17d47ccef093c965c150401b717ba27728dd2c6360322526bd4c19493b154",
                                "processtree": "blahblah|got the image|image number 2",
                                "guid": "{12345678-1234-5678-1234-567812345679}",
                            },
                            "children": [],
                        },
                        {
                            "objectid": {
                                "tag": "image number 3",
                                "treeid": "020951694e1d88b34a8a3409d1f6f027173302728800e000af9d874ff9a3004d",
                                "processtree": "blahblah|got the image|image number 3",
                                "guid": "{12345678-1234-5678-1234-567812345670}",
                            },
                            "children": [],
                        },
                    ],
                },
                [
                    "66ca3e01980a462ae88cf5e329ca479519f75d87192e93a8573e661bedb0cb9c",
                    "9dc17d47ccef093c965c150401b717ba27728dd2c6360322526bd4c19493b154",
                    "020951694e1d88b34a8a3409d1f6f027173302728800e000af9d874ff9a3004d",
                ],
                [
                    "blahblah|got the image",
                    "blahblah|got the image|image number 2",
                    "blahblah|got the image|image number 3",
                ],
            ),
        ],
    )
    def test_create_hashed_node(
        parent_treeid,
        parent_processtree,
        node,
        expected_node,
        expected_treeids,
        expected_processtrees,
    ):
        default_or = OntologyResults(service_name="blah")
        p = default_or.create_process(
            objectid=ObjectID(
                guid="{12345678-1234-5678-1234-567812345678}",
                tag="blah",
                ontology_id="blah",
            ),
            image="blah",
            start_time="1970-01-01 00:00:01",
            pid=1,
        )
        p1 = default_or.create_process(
            objectid=ObjectID(
                guid="{12345678-1234-5678-1234-567812345679}",
                tag="blah",
                ontology_id="blah",
            ),
            image="blah",
            start_time="1970-01-01 00:00:01",
            pid=2,
        )
        p2 = default_or.create_process(
            objectid=ObjectID(
                guid="{12345678-1234-5678-1234-567812345670}",
                tag="blah",
                ontology_id="blah",
            ),
            image="blah",
            start_time="1970-01-01 00:00:01",
            pid=3,
        )
        default_or.add_process(p)
        default_or.add_process(p1)
        default_or.add_process(p2)

        default_or._create_hashed_node(parent_treeid, parent_processtree, node)
        assert node == expected_node
        assert [
            proc.objectid.treeid for proc in default_or.get_processes()
        ] == expected_treeids
        assert [
            proc.objectid.processtree for proc in default_or.get_processes()
        ] == expected_processtrees

    @staticmethod
    @pytest.mark.parametrize(
        "process_tree, expected_process_tree",
        [
            (
                [
                    {
                        "objectid": {
                            "tag": "?pf86\\microsoft office\\office14\\excel.exe"
                        },
                        "children": [
                            {
                                "objectid": {"tag": "?sys32\\wbem\\wmic1.exe"},
                                "children": [
                                    {
                                        "objectid": {"tag": "?sys32\\wbem\\wmic11.exe"},
                                        "children": [
                                            {
                                                "objectid": {
                                                    "tag": "?sys32\\wbem\\wmic111.exe"
                                                },
                                                "children": [],
                                            }
                                        ],
                                    },
                                    {
                                        "objectid": {"tag": "?sys32\\wbem\\wmic12.exe"},
                                        "children": [],
                                    },
                                ],
                            },
                            {
                                "objectid": {"tag": "?sys32\\wbem\\wmic2.exe"},
                                "children": [],
                            },
                            {
                                "objectid": {"tag": "?sys32\\wbem\\wmic3.exe"},
                                "children": [
                                    {
                                        "objectid": {"tag": "?sys32\\wbem\\wmic31.exe"},
                                        "children": [],
                                    },
                                    {
                                        "objectid": {"tag": "?sys32\\wbem\\wmic32.exe"},
                                        "children": [],
                                    },
                                    {
                                        "objectid": {"tag": "?sys32\\wbem\\wmic33.exe"},
                                        "children": [],
                                    },
                                ],
                            },
                        ],
                    }
                ],
                [
                    {
                        "objectid": {
                            "tag": "?pf86\\microsoft office\\office14\\excel.exe",
                            "treeid": "e0e3b025c75e49d9306866f83a77c0356d825e25b1f4fc6ddbaf6339d3a22c62",
                            "processtree": "?pf86\\microsoft office\\office14\\excel.exe",
                        },
                        "children": [
                            {
                                "objectid": {
                                    "tag": "?sys32\\wbem\\wmic1.exe",
                                    "treeid": "444ba8aca3c500c14d6b9948e6564864ffe3533b17c8a7970b20ff4145884448",
                                    "processtree": "?pf86\\microsoft office\\office14\\excel.exe|?sys32\\wbem\\wmic1.exe",
                                },
                                "children": [
                                    {
                                        "objectid": {
                                            "tag": "?sys32\\wbem\\wmic11.exe",
                                            "treeid": "29ee5e07066a9f5c9f66856c8cadaf706439b1eaef79ddad74f3cac929b54464",
                                            "processtree": "?pf86\\microsoft office\\office14\\excel.exe|?sys32\\wbem\\wmic1.exe|?sys32\\wbem\\wmic11.exe",
                                        },
                                        "children": [
                                            {
                                                "objectid": {
                                                    "tag": "?sys32\\wbem\\wmic111.exe",
                                                    "treeid": "63f4a4e5d1d649916ae2088bb28c3356b2348184c4dd332907e5498232da71ac",
                                                    "processtree": "?pf86\\microsoft office\\office14\\excel.exe|?sys32\\wbem\\wmic1.exe|?sys32\\wbem\\wmic11.exe|?sys32\\wbem\\wmic111.exe",
                                                },
                                                "children": [],
                                            }
                                        ],
                                    },
                                    {
                                        "objectid": {
                                            "tag": "?sys32\\wbem\\wmic12.exe",
                                            "treeid": "6943c25c391d6dd1f87670f5135c621d3b30b05e211074225a92da65591ef38d",
                                            "processtree": "?pf86\\microsoft office\\office14\\excel.exe|?sys32\\wbem\\wmic1.exe|?sys32\\wbem\\wmic12.exe",
                                        },
                                        "children": [],
                                    },
                                ],
                            },
                            {
                                "objectid": {
                                    "tag": "?sys32\\wbem\\wmic2.exe",
                                    "treeid": "a919e092d0d0149ce706c801290feabe3dc392d41283c9b575e6d1f0026bad1b",
                                    "processtree": "?pf86\\microsoft office\\office14\\excel.exe|?sys32\\wbem\\wmic2.exe",
                                },
                                "children": [],
                            },
                            {
                                "objectid": {
                                    "tag": "?sys32\\wbem\\wmic3.exe",
                                    "treeid": "878e93a9cb19e3d8d659dbb3bd4945e53055f3b22c79ac49fac3070b3cc1acd7",
                                    "processtree": "?pf86\\microsoft office\\office14\\excel.exe|?sys32\\wbem\\wmic3.exe",
                                },
                                "children": [
                                    {
                                        "objectid": {
                                            "tag": "?sys32\\wbem\\wmic31.exe",
                                            "treeid": "6efb85adcc57520a6b6b72afaba81d82c5deae025761f98aa33125cb37274b40",
                                            "processtree": "?pf86\\microsoft office\\office14\\excel.exe|?sys32\\wbem\\wmic3.exe|?sys32\\wbem\\wmic31.exe",
                                        },
                                        "children": [],
                                    },
                                    {
                                        "objectid": {
                                            "tag": "?sys32\\wbem\\wmic32.exe",
                                            "treeid": "099dc238ab64fb47b78557f727aa3a38a7c8b74c395c7010dd3bd2a63ec7ebdd",
                                            "processtree": "?pf86\\microsoft office\\office14\\excel.exe|?sys32\\wbem\\wmic3.exe|?sys32\\wbem\\wmic32.exe",
                                        },
                                        "children": [],
                                    },
                                    {
                                        "objectid": {
                                            "tag": "?sys32\\wbem\\wmic33.exe",
                                            "treeid": "4e99297d75424090c9b9c02fd62d19835e9ae15d3aa137ae3eab1b3c83088fa5",
                                            "processtree": "?pf86\\microsoft office\\office14\\excel.exe|?sys32\\wbem\\wmic3.exe|?sys32\\wbem\\wmic33.exe",
                                        },
                                        "children": [],
                                    },
                                ],
                            },
                        ],
                    }
                ],
            ),
        ],
    )
    def test_create_treeids(process_tree, expected_process_tree):
        default_or = OntologyResults()
        default_or._create_treeids(process_tree)
        assert process_tree == expected_process_tree

    @staticmethod
    @pytest.mark.parametrize(
        "node, safe_treeids, expected_node",
        [
            (
                {"image": "a", "objectid": {"treeid": "a"}, "children": []},
                [],
                {"image": "a", "objectid": {"treeid": "a"}, "children": []},
            ),
            (
                {"image": "a", "objectid": {"treeid": "a"}, "children": []},
                ["a"],
                {"image": "a", "objectid": {"treeid": "a"}, "children": []},
            ),
            (
                {
                    "image": "a",
                    "objectid": {"treeid": "a"},
                    "children": [
                        {"image": "b", "objectid": {"treeid": "b"}, "children": []}
                    ],
                },
                [],
                {
                    "image": "a",
                    "objectid": {"treeid": "a"},
                    "children": [
                        {"image": "b", "objectid": {"treeid": "b"}, "children": []}
                    ],
                },
            ),
            (
                {
                    "image": "a",
                    "objectid": {"treeid": "a"},
                    "children": [
                        {"image": "b", "objectid": {"treeid": "b"}, "children": []}
                    ],
                },
                ["b"],
                {"children": [], "image": "a", "objectid": {"treeid": "b"}},
            ),
            (
                {
                    "image": "a",
                    "objectid": {"treeid": "a"},
                    "children": [
                        {"image": "b", "objectid": {"treeid": "b"}, "children": []}
                    ],
                },
                ["a"],
                {
                    "children": [
                        {"children": [], "image": "b", "objectid": {"treeid": "b"}}
                    ],
                    "image": "a",
                    "objectid": {"treeid": "a"},
                },
            ),
            (
                {
                    "image": "a",
                    "objectid": {"treeid": "a"},
                    "children": [
                        {"image": "b", "objectid": {"treeid": "b"}, "children": []},
                        {"image": "c", "objectid": {"treeid": "c"}, "children": []},
                    ],
                },
                [],
                {
                    "children": [
                        {"children": [], "image": "b", "objectid": {"treeid": "b"}},
                        {"children": [], "image": "c", "objectid": {"treeid": "c"}},
                    ],
                    "image": "a",
                    "objectid": {"treeid": "a"},
                },
            ),
            (
                {
                    "image": "a",
                    "objectid": {"treeid": "a"},
                    "children": [
                        {"image": "b", "objectid": {"treeid": "b"}, "children": []},
                        {"image": "c", "objectid": {"treeid": "c"}, "children": []},
                    ],
                },
                ["b"],
                {
                    "children": [
                        {"children": [], "image": "c", "objectid": {"treeid": "c"}}
                    ],
                    "image": "a",
                    "objectid": {"treeid": "a"},
                },
            ),
            (
                {
                    "image": "a",
                    "objectid": {"treeid": "a"},
                    "children": [
                        {"image": "b", "objectid": {"treeid": "b"}, "children": []},
                        {"image": "c", "objectid": {"treeid": "c"}, "children": []},
                    ],
                },
                ["c"],
                {
                    "children": [
                        {"children": [], "image": "b", "objectid": {"treeid": "b"}}
                    ],
                    "image": "a",
                    "objectid": {"treeid": "a"},
                },
            ),
            (
                {
                    "image": "a",
                    "objectid": {"treeid": "a"},
                    "children": [
                        {
                            "image": "b",
                            "objectid": {"treeid": "b"},
                            "children": [
                                {
                                    "image": "d",
                                    "objectid": {"treeid": "d"},
                                    "children": [],
                                }
                            ],
                        },
                        {"image": "c", "objectid": {"treeid": "c"}, "children": []},
                    ],
                },
                ["c"],
                {
                    "children": [
                        {
                            "children": [
                                {
                                    "image": "d",
                                    "objectid": {"treeid": "d"},
                                    "children": [],
                                }
                            ],
                            "image": "b",
                            "objectid": {"treeid": "b"},
                        }
                    ],
                    "image": "a",
                    "objectid": {"treeid": "a"},
                },
            ),
            (
                {
                    "image": "a",
                    "objectid": {"treeid": "a"},
                    "children": [
                        {
                            "image": "b",
                            "objectid": {"treeid": "b"},
                            "children": [
                                {
                                    "image": "d",
                                    "objectid": {"treeid": "d"},
                                    "children": [],
                                }
                            ],
                        },
                        {"image": "c", "objectid": {"treeid": "c"}, "children": []},
                    ],
                },
                ["d"],
                {
                    "children": [
                        {"children": [], "image": "c", "objectid": {"treeid": "c"}}
                    ],
                    "image": "a",
                    "objectid": {"treeid": "a"},
                },
            ),
            (
                {
                    "image": "a",
                    "objectid": {"treeid": "a"},
                    "children": [
                        {"image": "b", "objectid": {"treeid": "b"}, "children": []},
                        {
                            "image": "c",
                            "objectid": {"treeid": "c"},
                            "children": [
                                {
                                    "image": "d",
                                    "objectid": {"treeid": "d"},
                                    "children": [],
                                }
                            ],
                        },
                    ],
                },
                ["d"],
                {
                    "image": "a",
                    "objectid": {"treeid": "a"},
                    "children": [
                        {"image": "b", "objectid": {"treeid": "b"}, "children": []}
                    ],
                },
            ),
            (
                {
                    "image": "a",
                    "objectid": {"treeid": "a"},
                    "children": [
                        {"image": "b", "objectid": {"treeid": "b"}, "children": []},
                        {
                            "image": "c",
                            "objectid": {"treeid": "c"},
                            "children": [
                                {
                                    "image": "d",
                                    "objectid": {"treeid": "d"},
                                    "children": [],
                                }
                            ],
                        },
                    ],
                },
                ["b"],
                {
                    "image": "a",
                    "objectid": {"treeid": "a"},
                    "children": [
                        {
                            "image": "c",
                            "objectid": {"treeid": "c"},
                            "children": [
                                {
                                    "image": "d",
                                    "objectid": {"treeid": "d"},
                                    "children": [],
                                }
                            ],
                        }
                    ],
                },
            ),
        ],
    )
    def test_remove_safe_leaves_helper(node, safe_treeids, expected_node):
        _ = OntologyResults._remove_safe_leaves_helper(node, safe_treeids)
        assert node == expected_node

    @staticmethod
    @pytest.mark.parametrize(
        "process_tree, safe_treeids, expected_process_tree",
        [
            (
                [{"image": "a", "children": [], "objectid": {"treeid": "blah"}}],
                [],
                [{"image": "a", "children": [], "objectid": {"treeid": "blah"}}],
            ),
            (
                [{"image": "a", "children": [], "objectid": {"treeid": "blah"}}],
                ["blah"],
                [],
            ),
            (
                [
                    {"image": "a", "children": [], "objectid": {"treeid": "blah"}},
                    {"image": "b", "children": [], "objectid": {"treeid": "blahblah"}},
                ],
                ["blah"],
                [{"image": "b", "children": [], "objectid": {"treeid": "blahblah"}}],
            ),
            (
                [
                    {"image": "a", "children": [], "objectid": {"treeid": "blah"}},
                    {"image": "b", "children": [], "objectid": {"treeid": "blahblah"}},
                ],
                ["blahblah"],
                [{"image": "a", "children": [], "objectid": {"treeid": "blah"}}],
            ),
            (
                [
                    {
                        "image": "a",
                        "children": [
                            {"image": "b", "children": [], "objectid": {"treeid": "b"}}
                        ],
                        "objectid": {"treeid": "a"},
                    },
                    {
                        "image": "c",
                        "children": [
                            {"image": "d", "children": [], "objectid": {"treeid": "d"}}
                        ],
                        "objectid": {"treeid": "c"},
                    },
                ],
                [],
                [
                    {
                        "image": "a",
                        "children": [
                            {"image": "b", "children": [], "objectid": {"treeid": "b"}}
                        ],
                        "objectid": {"treeid": "a"},
                    },
                    {
                        "image": "c",
                        "children": [
                            {"image": "d", "children": [], "objectid": {"treeid": "d"}}
                        ],
                        "objectid": {"treeid": "c"},
                    },
                ],
            ),
            (
                [
                    {
                        "image": "a",
                        "children": [
                            {"image": "b", "children": [], "objectid": {"treeid": "b"}}
                        ],
                        "objectid": {"treeid": "a"},
                    },
                    {
                        "image": "c",
                        "children": [
                            {"image": "d", "children": [], "objectid": {"treeid": "d"}}
                        ],
                        "objectid": {"treeid": "c"},
                    },
                ],
                ["a"],
                [
                    {
                        "image": "a",
                        "children": [
                            {"image": "b", "children": [], "objectid": {"treeid": "b"}}
                        ],
                        "objectid": {"treeid": "a"},
                    },
                    {
                        "image": "c",
                        "children": [
                            {"image": "d", "children": [], "objectid": {"treeid": "d"}}
                        ],
                        "objectid": {"treeid": "c"},
                    },
                ],
            ),
            (
                [
                    {
                        "image": "a",
                        "children": [
                            {"image": "b", "children": [], "objectid": {"treeid": "b"}}
                        ],
                        "objectid": {"treeid": "a"},
                    },
                    {
                        "image": "c",
                        "children": [
                            {"image": "d", "children": [], "objectid": {"treeid": "d"}}
                        ],
                        "objectid": {"treeid": "c"},
                    },
                ],
                ["b"],
                [
                    {
                        "image": "c",
                        "children": [
                            {"image": "d", "children": [], "objectid": {"treeid": "d"}}
                        ],
                        "objectid": {"treeid": "c"},
                    }
                ],
            ),
        ],
    )
    def test_remove_safe_leaves(process_tree, safe_treeids, expected_process_tree):
        OntologyResults._remove_safe_leaves(process_tree, safe_treeids)
        assert process_tree == expected_process_tree

    @staticmethod
    @pytest.mark.parametrize(
        "event_tree, safe_treeids, expected_event_tree",
        [
            ([], [], []),
            (
                [
                    {
                        "image": "a",
                        "children": [],
                        "objectid": {
                            "treeid": "ca978112ca1bbdcafac231b39a23dc4da786eff8147c4e72b9807785afee48bb"
                        },
                    }
                ],
                [],
                [
                    {
                        "image": "a",
                        "children": [],
                        "objectid": {
                            "treeid": "ca978112ca1bbdcafac231b39a23dc4da786eff8147c4e72b9807785afee48bb"
                        },
                    }
                ],
            ),
            (
                [
                    {
                        "image": "a",
                        "children": [],
                        "objectid": {
                            "treeid": "ca978112ca1bbdcafac231b39a23dc4da786eff8147c4e72b9807785afee48bb"
                        },
                    }
                ],
                ["ca978112ca1bbdcafac231b39a23dc4da786eff8147c4e72b9807785afee48bb"],
                [],
            ),
            (
                [
                    {
                        "image": "a",
                        "children": [
                            {
                                "image": "b",
                                "children": [],
                                "objectid": {
                                    "treeid": "d107b7d075043599f95950cf82591afa47c4dce9b4d343dc6fbecb1b051ee3ef"
                                },
                            }
                        ],
                        "objectid": {
                            "treeid": "ca978112ca1bbdcafac231b39a23dc4da786eff8147c4e72b9807785afee48bb"
                        },
                    }
                ],
                [],
                [
                    {
                        "image": "a",
                        "children": [
                            {
                                "image": "b",
                                "children": [],
                                "objectid": {
                                    "treeid": "d107b7d075043599f95950cf82591afa47c4dce9b4d343dc6fbecb1b051ee3ef"
                                },
                            }
                        ],
                        "objectid": {
                            "treeid": "ca978112ca1bbdcafac231b39a23dc4da786eff8147c4e72b9807785afee48bb"
                        },
                    }
                ],
            ),
            (
                [
                    {
                        "image": "a",
                        "children": [
                            {
                                "image": "b",
                                "children": [],
                                "objectid": {
                                    "treeid": "d107b7d075043599f95950cf82591afa47c4dce9b4d343dc6fbecb1b051ee3ef"
                                },
                            }
                        ],
                        "objectid": {
                            "treeid": "ca978112ca1bbdcafac231b39a23dc4da786eff8147c4e72b9807785afee48bb"
                        },
                    }
                ],
                ["d107b7d075043599f95950cf82591afa47c4dce9b4d343dc6fbecb1b051ee3ef"],
                [],
            ),
            (
                [
                    {
                        "image": "a",
                        "children": [
                            {
                                "image": "b",
                                "children": [],
                                "objectid": {
                                    "treeid": "d107b7d075043599f95950cf82591afa47c4dce9b4d343dc6fbecb1b051ee3ef"
                                },
                            }
                        ],
                        "objectid": {
                            "treeid": "ca978112ca1bbdcafac231b39a23dc4da786eff8147c4e72b9807785afee48bb"
                        },
                    }
                ],
                ["ca978112ca1bbdcafac231b39a23dc4da786eff8147c4e72b9807785afee48bb"],
                [
                    {
                        "image": "a",
                        "children": [
                            {
                                "image": "b",
                                "children": [],
                                "objectid": {
                                    "treeid": "d107b7d075043599f95950cf82591afa47c4dce9b4d343dc6fbecb1b051ee3ef"
                                },
                            }
                        ],
                        "objectid": {
                            "treeid": "ca978112ca1bbdcafac231b39a23dc4da786eff8147c4e72b9807785afee48bb"
                        },
                    }
                ],
            ),
            (
                [
                    {
                        "image": "a",
                        "children": [
                            {
                                "image": "b",
                                "children": [],
                                "objectid": {
                                    "treeid": "d107b7d075043599f95950cf82591afa47c4dce9b4d343dc6fbecb1b051ee3ef"
                                },
                            }
                        ],
                        "objectid": {
                            "treeid": "ca978112ca1bbdcafac231b39a23dc4da786eff8147c4e72b9807785afee48bb"
                        },
                    },
                    {
                        "image": "c",
                        "children": [
                            {
                                "image": "d",
                                "children": [],
                                "objectid": {
                                    "treeid": "c986d8a25b16022d5da642e622d15252820421dade338015cb8a7efe558d6d04"
                                },
                            }
                        ],
                        "objectid": {
                            "treeid": "2e7d2c03a9507ae265ecf5b5356885a53393a2029d241394997265a1a25aefc6"
                        },
                    },
                ],
                ["d107b7d075043599f95950cf82591afa47c4dce9b4d343dc6fbecb1b051ee3ef"],
                [
                    {
                        "children": [
                            {
                                "children": [],
                                "image": "d",
                                "objectid": {
                                    "treeid": "c986d8a25b16022d5da642e622d15252820421dade338015cb8a7efe558d6d04"
                                },
                            }
                        ],
                        "image": "c",
                        "objectid": {
                            "treeid": "2e7d2c03a9507ae265ecf5b5356885a53393a2029d241394997265a1a25aefc6"
                        },
                    }
                ],
            ),
            (
                [
                    {
                        "image": "a",
                        "children": [
                            {
                                "image": "b",
                                "children": [],
                                "objectid": {
                                    "treeid": "d107b7d075043599f95950cf82591afa47c4dce9b4d343dc6fbecb1b051ee3ef"
                                },
                            }
                        ],
                        "objectid": {
                            "treeid": "ca978112ca1bbdcafac231b39a23dc4da786eff8147c4e72b9807785afee48bb"
                        },
                    },
                    {
                        "image": "c",
                        "children": [
                            {
                                "image": "d",
                                "children": [],
                                "objectid": {
                                    "treeid": "c986d8a25b16022d5da642e622d15252820421dade338015cb8a7efe558d6d04"
                                },
                            }
                        ],
                        "objectid": {
                            "treeid": "2e7d2c03a9507ae265ecf5b5356885a53393a2029d241394997265a1a25aefc6"
                        },
                    },
                ],
                ["2e7d2c03a9507ae265ecf5b5356885a53393a2029d241394997265a1a25aefc6"],
                [
                    {
                        "image": "a",
                        "children": [
                            {
                                "image": "b",
                                "children": [],
                                "objectid": {
                                    "treeid": "d107b7d075043599f95950cf82591afa47c4dce9b4d343dc6fbecb1b051ee3ef"
                                },
                            }
                        ],
                        "objectid": {
                            "treeid": "ca978112ca1bbdcafac231b39a23dc4da786eff8147c4e72b9807785afee48bb"
                        },
                    },
                    {
                        "image": "c",
                        "children": [
                            {
                                "image": "d",
                                "children": [],
                                "objectid": {
                                    "treeid": "c986d8a25b16022d5da642e622d15252820421dade338015cb8a7efe558d6d04"
                                },
                            }
                        ],
                        "objectid": {
                            "treeid": "2e7d2c03a9507ae265ecf5b5356885a53393a2029d241394997265a1a25aefc6"
                        },
                    },
                ],
            ),
            (
                [
                    {
                        "image": "a",
                        "children": [
                            {
                                "image": "b",
                                "children": [],
                                "objectid": {
                                    "treeid": "d107b7d075043599f95950cf82591afa47c4dce9b4d343dc6fbecb1b051ee3ef"
                                },
                            }
                        ],
                        "objectid": {
                            "treeid": "ca978112ca1bbdcafac231b39a23dc4da786eff8147c4e72b9807785afee48bb"
                        },
                    },
                    {
                        "image": "c",
                        "children": [
                            {
                                "image": "d",
                                "children": [],
                                "objectid": {
                                    "treeid": "c986d8a25b16022d5da642e622d15252820421dade338015cb8a7efe558d6d04"
                                },
                            }
                        ],
                        "objectid": {
                            "treeid": "2e7d2c03a9507ae265ecf5b5356885a53393a2029d241394997265a1a25aefc6"
                        },
                    },
                ],
                ["c986d8a25b16022d5da642e622d15252820421dade338015cb8a7efe558d6d04"],
                [
                    {
                        "image": "a",
                        "children": [
                            {
                                "image": "b",
                                "children": [],
                                "objectid": {
                                    "treeid": "d107b7d075043599f95950cf82591afa47c4dce9b4d343dc6fbecb1b051ee3ef"
                                },
                            }
                        ],
                        "objectid": {
                            "treeid": "ca978112ca1bbdcafac231b39a23dc4da786eff8147c4e72b9807785afee48bb"
                        },
                    }
                ],
            ),
        ],
    )
    def test_filter_event_tree_against_safe_treeids(
        event_tree, safe_treeids, expected_event_tree
    ):
        filtered_event_tree = OntologyResults._filter_event_tree_against_safe_treeids(
            event_tree, safe_treeids
        )
        assert filtered_event_tree == expected_event_tree

    @staticmethod
    @pytest.mark.parametrize(
        "artifact_list",
        [
            None,
            [],
            [
                {
                    "name": "blah",
                    "path": "blah",
                    "description": "blah",
                    "to_be_extracted": True,
                    "sha256": "blah",
                }
            ],
        ],
    )
    def test_validate_artifacts(artifact_list):
        actual_validated_artifact_list = OntologyResults._validate_artifacts(
            artifact_list
        )
        if artifact_list is None:
            artifact_list = []
        for index, artifact in enumerate(artifact_list):
            expected_artifact = Artifact(
                name=artifact["name"],
                path=artifact["path"],
                description=artifact["description"],
                to_be_extracted=artifact["to_be_extracted"],
                sha256=artifact["sha256"],
            )
            assert expected_artifact.as_primitives(), actual_validated_artifact_list[
                index
            ].as_primitives()

    @staticmethod
    @pytest.mark.parametrize(
        "artifact, expected_result_section_title",
        [
            (None, None),
            (
                {
                    "path": "blah",
                    "name": "blah",
                    "description": "blah",
                    "to_be_extracted": True,
                },
                None,
            ),
            (
                {
                    "path": "blah",
                    "name": "123_hollowshunter/hh_process_123_blah.exe",
                    "description": "blah",
                    "to_be_extracted": True,
                },
                "HollowsHunter Injected Portable Executable",
            ),
            (
                {
                    "path": "blah",
                    "name": "123_hollowshunter/hh_process_123_blah.shc",
                    "description": "blah",
                    "to_be_extracted": True,
                },
                None,
            ),
            (
                {
                    "path": "blah",
                    "name": "123_hollowshunter/hh_process_123_blah.dll",
                    "description": "blah",
                    "to_be_extracted": True,
                },
                "HollowsHunter Injected Portable Executable",
            ),
        ],
    )
    def test_handle_artifact(artifact, expected_result_section_title):
        from assemblyline_v4_service.common.result import Heuristic, ResultSection

        if artifact is None:
            with pytest.raises(Exception):
                OntologyResults._handle_artifact(artifact, None)
            return

        expected_result_section = None
        if expected_result_section_title is not None:
            expected_result_section = ResultSection(expected_result_section_title)
            expected_result_section.add_line("HollowsHunter dumped the following:")
            expected_result_section.add_line(f"\t- {artifact['name']}")
            expected_result_section.add_tag(
                "dynamic.process.file_name", artifact["name"]
            )
            if expected_result_section_title == HOLLOWSHUNTER_TITLE:
                heur = Heuristic(17)
                if ".exe" in artifact["name"]:
                    heur.add_signature_id("hollowshunter_exe")
                elif ".dll" in artifact["name"]:
                    heur.add_signature_id("hollowshunter_dll")

                expected_result_section.set_heuristic(heur)
        parent_result_section = ResultSection("blah")
        a = Artifact(
            name=artifact["name"],
            path=artifact["path"],
            description=artifact["description"],
            to_be_extracted=artifact["to_be_extracted"],
        )
        OntologyResults._handle_artifact(a, parent_result_section)
        if len(parent_result_section.subsections) > 0:
            actual_result_section = parent_result_section.subsections[0]
        else:
            actual_result_section = None

        if expected_result_section is None and actual_result_section is None:
            assert True
        else:
            assert check_section_equality(
                actual_result_section, expected_result_section
            )

            additional_artifact = Artifact(
                name="321_hollowshunter/hh_process_321_blah.dll",
                path="blah",
                description="blah",
                to_be_extracted=False,
            )
            OntologyResults._handle_artifact(additional_artifact, parent_result_section)
            expected_result_section.add_line(f"\t- {additional_artifact.name}")
            expected_result_section.add_tag(
                "dynamic.process.file_name", additional_artifact.name
            )
            expected_result_section.heuristic.add_signature_id("hollowshunter_dll")

            assert check_section_equality(
                actual_result_section, expected_result_section
            )

    @staticmethod
    def test_set_item_times():
        default_or = OntologyResults(service_name="blah")
        sandbox = Sandbox(
            objectid=ObjectID(ontology_id="blah", tag="blah", session="blah"),
            analysis_metadata=Sandbox.AnalysisMetadata(
                start_time="1970-01-01 00:00:01", end_time="1970-01-01 00:00:02"
            ),
            sandbox_name="blah",
        )
        default_or.add_sandbox(sandbox)
        p_objectid = ObjectID(tag="blah", ontology_id="blah", session="blah")
        p = default_or.create_process(
            objectid=p_objectid, image="blah", start_time="1-01-01 00:00:00", pid=1
        )
        default_or._set_item_times(p)
        assert p.start_time == "1970-01-01 00:00:01"
        assert p.end_time == "1970-01-01 00:00:02"
        assert p.objectid.time_observed == "1970-01-01 00:00:01"

        objectid = ObjectID(tag="blah", ontology_id="blah", session="blah")
        default_or._set_item_times(objectid)
        assert objectid.time_observed is None

    @staticmethod
    def test_remove_safelisted_processes():
        default_or = OntologyResults(service_name="blah")
        p_objectid = ObjectID(tag="blah", ontology_id="blah", treeid="blah")
        p = default_or.create_process(
            objectid=p_objectid, image="blah", start_time="1-01-01 00:00:00", pid=1
        )
        default_or.add_process(p)

        nc_objectid = ObjectID(tag="blah", ontology_id="blah")
        nh = default_or.create_network_http(
            request_uri="blah.com", request_method="GET"
        )
        default_or.add_network_http(nh)
        nc = default_or.create_network_connection(
            objectid=nc_objectid,
            destination_ip="1.1.1.1",
            destination_port=123,
            transport_layer_protocol="tcp",
            direction="outbound",
            process=p,
            http_details=nh,
            connection_type="http",
        )
        default_or.add_network_connection(nc)
        sig_objectid = ObjectID(tag="blah", ontology_id="blah")
        sig = default_or.create_signature(
            objectid=sig_objectid,
            attributes=[Attribute(source=p_objectid)],
            name="blah",
            type="CUCKOO",
        )
        default_or.add_signature(sig)

        default_or._remove_safelisted_processes(["blah"])
        assert default_or.get_network_http() == []
        assert default_or.get_network_connections() == []
        assert default_or.get_signatures() == []
        assert default_or.get_processes() == []

    @staticmethod
    def test_preprocess_ontology():
        default_or = OntologyResults(service_name="blah")
        sandbox = Sandbox(
            objectid=ObjectID(tag="blah", ontology_id="blah"),
            analysis_metadata=Sandbox.AnalysisMetadata(
                start_time="1970-01-01 00:00:01", end_time="1970-01-01 00:00:02"
            ),
            sandbox_name="blah",
        )
        default_or.add_sandbox(sandbox)
        p = default_or.create_process(
            objectid=ObjectID(tag="blah", ontology_id="blah", treeid="blah"),
            pid=1,
            image="blah",
            start_time="1-01-01 00:00:00",
        )
        default_or.add_process(p)
        default_or.preprocess_ontology()
        assert p.start_time == "1970-01-01 00:00:01"
        assert p.end_time == "1970-01-01 00:00:02"
        assert p.objectid.time_observed == "1970-01-01 00:00:01"

    @staticmethod
    @pytest.mark.parametrize(
        "sysmon, expected_process",
        [([],
          {}),
         ([{"System": {"EventID": 2},
            "EventData":
            {
             "Data":
             [{"@Name": "ParentProcessId", "#text": "2"},
              {"@Name": "Image", "#text": "blah.exe"},
              {"@Name": "CommandLine", "#text": "./blah"},
              {"@Name": "ProcessGuid", "#text": "{12345678-1234-5678-1234-567812345679}"}]}}],
          {}),
         ([{"System": {"EventID": 1},
            "EventData":
            {
             "Data":
             [{"@Name": "UtcTime", "#text": "1970-01-01 12:40:30.123"},
              {"@Name": "ProcessId", "#text": "1"},
              {"@Name": "ParentProcessId", "#text": "2"},
              {"@Name": "Image", "#text": "blah.exe"},
              {"@Name": "CommandLine", "#text": "./blah"},
              {"@Name": "ProcessGuid", "#text": "{12345678-1234-5678-1234-567812345679}"}]}}],
          {'start_time': "1970-01-01 12:40:30",
           'end_time': "9999-12-31 23:59:59",
           'objectid':
           {'guid': '{12345678-1234-5678-1234-567812345679}', 'tag': 'blah.exe', 'treeid': None,
            'time_observed': "1970-01-01 12:40:30", 'ontology_id': 'process_4Kj6sgz5Y8rvIQnT9nPBS2',
            'processtree': None, 'service_name': 'CAPE',},
           'pobjectid': None,
           'pimage': None, 'pcommand_line': None, 'ppid': 2, 'pid': 1, 'image': 'blah.exe', 'command_line': './blah',
           'integrity_level': None, 'image_hash': None, 'original_file_name': None}),
         ([{"System": {"EventID": 1},
            "EventData":
            {
             "Data":
             [
              {"@Name": "UtcTime", "#text": "1970-01-01 12:40:30.123"},
              {"@Name": "ProcessId", "#text": "1"},
              {"@Name": "ParentProcessId", "#text": "2"},
              {"@Name": "Image", "#text": "blah.exe"},
              {"@Name": "CommandLine", "#text": "./blah"},
              {"@Name": "ProcessGuid", "#text": "{12345678-1234-5678-1234-567812345679}"},
              {"@Name": "SourceProcessGuid", "#text": "{12345678-1234-5678-1234-567812345678}"}]}}],
          {'start_time': "1970-01-01 12:40:30",
           'end_time': "9999-12-31 23:59:59",
           'objectid':
           {'guid': '{12345678-1234-5678-1234-567812345679}', 'tag': 'blah.exe', 'treeid': None,
            'time_observed': "1970-01-01 12:40:30", 'ontology_id': 'process_4Kj6sgz5Y8rvIQnT9nPBS2',
            'processtree': None, 'service_name': 'CAPE'},
           'pobjectid': None,
           'pimage': None, 'pcommand_line': None, 'ppid': 2, 'pid': 1, 'image': 'blah.exe', 'command_line': './blah',
           'integrity_level': None, 'image_hash': None, 'original_file_name': None}),
         ([{"System": {"EventID": 1},
            "EventData":
            {
             "Data":
             [{"@Name": "UtcTime", "#text": "1970-01-01 12:40:30.123"},
              {"@Name": "ProcessGuid", "#text": "{12345678-1234-5678-1234-567812345678}"},
              {"@Name": "ProcessId", "#text": "123"},
              {"@Name": "Image", "#text": "blah"}]}}],
          {'start_time': '1970-01-01 12:40:30', 'end_time': "9999-12-31 23:59:59",
           'objectid':
           {'guid': '{12345678-1234-5678-1234-567812345678}', 'tag': 'blah', 'treeid': None, 'processtree': None,
            'time_observed': '1970-01-01 12:40:30', 'ontology_id': 'process_5FPZdIxfHmzxsWKUlsSNGl', 'service_name': 'CAPE'},
           'pobjectid': None,
           'pimage': None, 'pcommand_line': None, 'ppid': None, 'pid': 123, 'image': 'blah', 'command_line': None,
           'integrity_level': None, 'image_hash': None, 'original_file_name': None}),
         ([{"System": {"EventID": 1},
            "EventData":
            {
             "Data":
             [{"@Name": "UtcTime", "#text": "1970-01-01 12:40:30.123"},
              {"@Name": "ProcessGuid", "#text": "{12345678-1234-5678-1234-567812345678}"},
              {"@Name": "ProcessId", "#text": "123"},
              {"@Name": "Image", "#text": "blah"}]}},
           {"System": {"EventID": 5},
            "EventData":
            {
               "Data":
               [{"@Name": "UtcTime", "#text": "1970-01-01 12:40:31.123"},
                {"@Name": "ProcessGuid", "#text": "{12345678-1234-5678-1234-567812345678}"},
                   {"@Name": "ProcessId", "#text": "123"},
                   {"@Name": "Image", "#text": "blah"}]}}],
          {'start_time': '1970-01-01 12:40:30', 'end_time': "1970-01-01 12:40:31",
           'objectid':
           {'guid': '{12345678-1234-5678-1234-567812345678}', 'tag': 'blah', 'treeid': None, 'processtree': None,
            'time_observed': '1970-01-01 12:40:30', 'ontology_id': 'process_5FPZdIxfHmzxsWKUlsSNGl', 'service_name': 'CAPE'},
           'pobjectid': None,
           'pimage': None, 'pcommand_line': None, 'ppid': None, 'pid': 123, 'image': 'blah', 'command_line': None,
           'integrity_level': None, 'image_hash': None, 'original_file_name': None}), ])
    def test_convert_sysmon_processes(sysmon, expected_process, mocker):
        so = OntologyResults(service_name="CAPE")
        mocker.patch.object(so, "sandboxes", return_value="blah")
        safelist = {}
        convert_sysmon_processes(sysmon, safelist, so)
        if expected_process:
            proc_as_prims = so.processes[0].as_primitives()
            _ = proc_as_prims["objectid"].pop("session")
            assert proc_as_prims == expected_process

    @staticmethod
    @pytest.mark.parametrize(
        "sysmon, actual_network, correct_network",
        [
            ([], {}, {}),
            ([], {}, {}),
            ([{"System": {"EventID": '1'}}], {}, {}),
            ([{
                "System": {"EventID": '3'},
                "EventData": {"Data":
                              [
                                  {"@Name": "UtcTime", "#text": "2021-07-23 15:42:01.001"},
                                  {"@Name": "ProcessGuid", "#text": "{blah}"},
                                  {"@Name": "ProcessId", "#text": "123"},
                                  {"@Name": "Image", "#text": "blah.exe"},
                                  {"@Name": "SourceIp", "#text": "10.10.10.10"},
                                  {"@Name": "SourcePort", "#text": "123"},
                                  {"@Name": "DestinationIp", "#text": "11.11.11.11"},
                                  {"@Name": "DestinationPort", "#text": "321"},
                              ]
                              }}], {"tcp": []}, {'tcp': []}),
            ([{
                "System": {"EventID": '3'},
                "EventData": {"Data":
                              [
                                  {"@Name": "UtcTime", "#text": "2021-07-23 15:42:01.001"},
                                  {"@Name": "ProcessGuid", "#text": "{blah}"},
                                  {"@Name": "ProcessId", "#text": "123"},
                                  {"@Name": "Image", "#text": "blah.exe"},
                                  {"@Name": "Protocol", "#text": "tcp"},
                                  {"@Name": "SourceIp", "#text": "10.10.10.10"},
                                  {"@Name": "SourcePort", "#text": "123"},
                                  {"@Name": "DestinationIp", "#text": "11.11.11.11"},
                                  {"@Name": "DestinationPort", "#text": "321"},
                              ]
                              }}], {"tcp": []}, {'tcp': [{'dport': 321, 'dst': '11.11.11.11', 'guid': '{blah}', 'image': 'blah.exe', 'pid': 123, 'sport': 123, 'src': '10.10.10.10', 'time': 1627054921.001}]}),
            ([{
                "System": {"EventID": '3'},
                "EventData": {"Data":
                              [
                                  {"@Name": "UtcTime", "#text": "2021-07-23 15:42:01.001"},
                                  {"@Name": "ProcessGuid", "#text": "{blah}"},
                                  {"@Name": "ProcessId", "#text": "123"},
                                  {"@Name": "Image", "#text": "blah.exe"},
                                  {"@Name": "Protocol", "#text": "tcp"},
                                  {"@Name": "SourceIp", "#text": "10.10.10.10"},
                                  {"@Name": "SourcePort", "#text": "123"},
                                  {"@Name": "DestinationIp", "#text": "11.11.11.11"},
                                  {"@Name": "DestinationPort", "#text": "321"},
                              ]
                              }}], {"tcp": [{"dst": '11.11.11.11', "dport": 321, "src": '10.10.10.10', "sport": 123}]}, {'tcp': [
                                  {'dport': 321, 'dst': '11.11.11.11', 'guid': '{blah}', 'image': 'blah.exe', 'pid': 123, 'sport': 123,
                                   'src': '10.10.10.10', 'time': 1627054921.001}]}),
            ([{
                "System": {"EventID": '3'},
                "EventData": {"Data":
                              [
                                  {"@Name": "UtcTime", "#text": "2021-07-23 15:42:01.001"},
                                  {"@Name": "ProcessGuid", "#text": "{blah}"},
                                  {"@Name": "ProcessId", "#text": "123"},
                                  {"@Name": "Image", "#text": "blah.exe"},
                                  {"@Name": "Protocol", "#text": "tcp"},
                                  {"@Name": "SourceIp", "#text": "::ffff:7f00:1"},
                                  {"@Name": "SourcePort", "#text": "123"},
                                  {"@Name": "DestinationIp", "#text": "11.11.11.11"},
                                  {"@Name": "DestinationPort", "#text": "321"},
                              ]
                              }}], {"tcp": []}, {'tcp': []}),
            ([{
                "System": {"EventID": '3'},
                "EventData": {"Data":
                              [
                                  {"@Name": "UtcTime", "#text": "2021-07-23 15:42:01.001"},
                                  {"@Name": "ProcessGuid", "#text": "{blah}"},
                                  {"@Name": "ProcessId", "#text": "123"},
                                  {"@Name": "Image", "#text": "blah.exe"},
                                  {"@Name": "Protocol", "#text": "tcp"},
                                  {"@Name": "SourceIp", "#text": "10.10.10.10"},
                                  {"@Name": "SourcePort", "#text": "123"},
                                  {"@Name": "DestinationIp", "#text": "::ffff:7f00:1"},
                                  {"@Name": "DestinationPort", "#text": "321"},
                              ]
                              }}], {"tcp": []}, {'tcp': []}),
            ([{
                "System": {"EventID": '22'},
                "EventData": {"Data":
                              [
                                  {"@Name": "UtcTime", "#text": "2021-07-23 15:42:01.001"},
                                  {"@Name": "ProcessGuid", "#text": "{blah}"},
                                  {"@Name": "ProcessId", "#text": "123"},
                                  {"@Name": "Image", "#text": "blah.exe"},
                                  {"@Name": "QueryName", "#text": "blah.com"},
                                  {"@Name": "QueryResults", "#text": "::ffffff:10.10.10.10;"},
                              ]
                              }}], {"dns": []}, {'dns': [
                                  {
                                      'answers': [{'data': '10.10.10.10', 'type': 'A'}],
                                      'guid': '{blah}',
                                      'image': 'blah.exe',
                                      'pid': 123,
                                      'request': 'blah.com',
                                      'time': 1627054921.001,
                                      'type': 'A'
                                  }]}),
            ([{
                "System": {"EventID": '22'},
                "EventData": {"Data":
                              [
                                  {"@Name": "UtcTime", "#text": "2021-07-23 15:42:01.001"},
                                  {"@Name": "ProcessId", "#text": "123"},
                                  {"@Name": "Image", "#text": "blah.exe"},
                                  {"@Name": "QueryName", "#text": "blah.com"},
                                  {"@Name": "QueryResults", "#text": "::ffffff:10.10.10.10;"},
                              ]
                              }}], {"dns": []}, {'dns': []}),
            ([{
                "System": {"EventID": '22'},
                "EventData": {"Data":
                              [
                                  {"@Name": "UtcTime", "#text": "2021-07-23 15:42:01.001"},
                                  {"@Name": "ProcessGuid", "#text": "{blah}"},
                                  {"@Name": "ProcessId", "#text": "123"},
                                  {"@Name": "Image", "#text": "blah.exe"},
                                  {"@Name": "QueryName", "#text": "blah.com"},
                                  {"@Name": "QueryResults", "#text": "::ffffff:10.10.10.10;"},
                              ]
                              }}], {"dns": [{"request": "blah.com"}]}, {'dns': [
                                  {
                                      'answers': [{'data': '10.10.10.10', 'type': 'A'}],
                                      'guid': '{blah}',
                                      'image': 'blah.exe',
                                      'pid': 123,
                                      'request': 'blah.com',
                                      'time': 1627054921.001,
                                      'type': 'A'
                                  }]}
             ),


        ]
    )
    def test_convert_sysmon_network_cuckoo(sysmon, actual_network, correct_network):
        safelist = {}
        convert_sysmon_network(sysmon, actual_network, safelist, convert_timestamp_to_epoch=True)
        assert actual_network == correct_network

    @staticmethod
    @pytest.mark.parametrize(
        "sysmon, actual_network, correct_network",
        [
            ([], {}, {}),
            ([], {}, {}),
            ([{"System": {"EventID": "1"}}], {}, {}),
            (
                [
                    {
                        "System": {"EventID": "3"},
                        "EventData": {
                            "Data": [
                                {"@Name": "UtcTime", "#text": "2021-07-23 15:42:01.001"},
                                {"@Name": "ProcessGuid", "#text": "{blah}"},
                                {"@Name": "ProcessId", "#text": "123"},
                                {"@Name": "Image", "#text": "blah.exe"},
                                {"@Name": "SourceIp", "#text": "10.10.10.10"},
                                {"@Name": "SourcePort", "#text": "123"},
                                {"@Name": "DestinationIp", "#text": "11.11.11.11"},
                                {"@Name": "DestinationPort", "#text": "321"},
                            ]
                        },
                    }
                ],
                {"tcp": []},
                {"tcp": []},
            ),
            (
                [
                    {
                        "System": {"EventID": "3"},
                        "EventData": {
                            "Data": [
                                {"@Name": "UtcTime", "#text": "2021-07-23 15:42:01.001"},
                                {"@Name": "ProcessGuid", "#text": "{blah}"},
                                {"@Name": "ProcessId", "#text": "123"},
                                {"@Name": "Image", "#text": "blah.exe"},
                                {"@Name": "Protocol", "#text": "tcp"},
                                {"@Name": "SourceIp", "#text": "10.10.10.10"},
                                {"@Name": "SourcePort", "#text": "123"},
                                {"@Name": "DestinationIp", "#text": "11.11.11.11"},
                                {"@Name": "DestinationPort", "#text": "321"},
                            ]
                        },
                    }
                ],
                {"tcp": []},
                {
                    "tcp": [
                        {
                            "dport": 321,
                            "dst": "11.11.11.11",
                            "guid": "{blah}",
                            "image": "blah.exe",
                            "pid": 123,
                            "sport": 123,
                            "src": "10.10.10.10",
                            "time": "2021-07-23 15:42:01",
                        }
                    ]
                },
            ),
            (
                [
                    {
                        "System": {"EventID": "3"},
                        "EventData": {
                            "Data": [
                                {"@Name": "UtcTime", "#text": "2021-07-23 15:42:01.001"},
                                {"@Name": "ProcessGuid", "#text": "{blah}"},
                                {"@Name": "ProcessId", "#text": "123"},
                                {"@Name": "Image", "#text": "blah.exe"},
                                {"@Name": "Protocol", "#text": "tcp"},
                                {"@Name": "SourceIp", "#text": "10.10.10.10"},
                                {"@Name": "SourcePort", "#text": "123"},
                                {"@Name": "DestinationIp", "#text": "11.11.11.11"},
                                {"@Name": "DestinationPort", "#text": "321"},
                            ]
                        },
                    }
                ],
                {"tcp": [{"dst": "11.11.11.11", "dport": 321, "src": "10.10.10.10", "sport": 123}]},
                {
                    "tcp": [
                        {
                            "dport": 321,
                            "dst": "11.11.11.11",
                            "guid": "{blah}",
                            "image": "blah.exe",
                            "pid": 123,
                            "sport": 123,
                            "src": "10.10.10.10",
                            "time": "2021-07-23 15:42:01",
                        }
                    ]
                },
            ),
            (
                [
                    {
                        "System": {"EventID": "22"},
                        "EventData": {
                            "Data": [
                                {"@Name": "UtcTime", "#text": "2021-07-23 15:42:01.001"},
                                {"@Name": "ProcessGuid", "#text": "{blah}"},
                                {"@Name": "ProcessId", "#text": "123"},
                                {"@Name": "Image", "#text": "blah.exe"},
                                {"@Name": "QueryName", "#text": "blah.com"},
                                {"@Name": "QueryResults", "#text": "::ffffff:10.10.10.10;"},
                            ]
                        },
                    }
                ],
                {"dns": []},
                {
                    "dns": [
                        {
                            "answers": [{"data": "10.10.10.10", "type": "A"}],
                            "guid": "{blah}",
                            "image": "blah.exe",
                            "pid": 123,
                            "request": "blah.com",
                            "time": "2021-07-23 15:42:01",
                            "type": "A",
                        }
                    ]
                },
            ),
            (
                [
                    {
                        "System": {"EventID": "22"},
                        "EventData": {
                            "Data": [
                                {"@Name": "UtcTime", "#text": "2021-07-23 15:42:01.001"},
                                {"@Name": "ProcessId", "#text": "123"},
                                {"@Name": "Image", "#text": "blah.exe"},
                                {"@Name": "QueryName", "#text": "blah.com"},
                                {"@Name": "QueryResults", "#text": "::ffffff:10.10.10.10;"},
                            ]
                        },
                    }
                ],
                {"dns": []},
                {"dns": []},
            ),
            (
                [
                    {
                        "System": {"EventID": "22"},
                        "EventData": {
                            "Data": [
                                {"@Name": "UtcTime", "#text": "2021-07-23 15:42:01.001"},
                                {"@Name": "ProcessGuid", "#text": "{blah}"},
                                {"@Name": "ProcessId", "#text": "123"},
                                {"@Name": "Image", "#text": "blah.exe"},
                                {"@Name": "QueryName", "#text": "blah.com"},
                                {"@Name": "QueryResults", "#text": "::ffffff:10.10.10.10;"},
                            ]
                        },
                    }
                ],
                {"dns": [{"request": "blah.com"}]},
                {
                    "dns": [
                        {
                            "answers": [{"data": "10.10.10.10", "type": "A"}],
                            "guid": "{blah}",
                            "image": "blah.exe",
                            "pid": 123,
                            "request": "blah.com",
                            "time": "2021-07-23 15:42:01",
                            "type": "A",
                        }
                    ]
                },
            ),
        ],
    )
    def test_convert_sysmon_network_cape(sysmon, actual_network, correct_network):
        safelist = {}
        convert_sysmon_network(sysmon, actual_network, safelist)
        assert actual_network == correct_network

@pytest.mark.parametrize(
    "blob, enforce_min, enforce_max, correct_tags, expected_iocs",
    [
        ("", False, False, {}, [{}]),
        (
            "192.168.100.1",
            False,
            False,
            {"network.dynamic.ip": ["192.168.100.1"]},
            [],
        ),
        (
            "blah.ca",
            False,
            False,
            {"network.dynamic.domain": ["blah.ca"]},
            [],
        ),
        (
            "https://blah.ca",
            False,
            False,
            {
                "network.dynamic.domain": ["blah.ca"],
                "network.dynamic.uri": ["https://blah.ca"],
            },
            [{"uri": "https://blah.ca"}],
        ),
        (
            "https://blah.ca/blah",
            False,
            False,
            {
                "network.dynamic.domain": ["blah.ca"],
                "network.dynamic.uri": ["https://blah.ca/blah"],
                "network.dynamic.uri_path": ["/blah"],
            },
            [{"uri": "https://blah.ca/blah"}],
        ),
        (
            "drive:\\\\path to\\\\microsoft office\\\\officeverion\\\\winword.exe",
            False,
            False,
            {},
            [{}],
        ),
        (
            "DRIVE:\\\\PATH TO\\\\MICROSOFT OFFICE\\\\OFFICEVERION\\\\WINWORD.EXE C:\\\\USERS\\\\BUDDY\\\\APPDATA\\\\LOCAL\\\\TEMP\\\\BLAH.DOC",
            False,
            False,
            {},
            [{}],
        ),
        (
            "DRIVE:\\\\PATH TO\\\\PYTHON27.EXE C:\\\\USERS\\\\BUDDY\\\\APPDATA\\\\LOCAL\\\\TEMP\\\\BLAH.py",
            False,
            False,
            {},
            [{}],
        ),
        (
            "POST /some/thing/bad.exe HTTP/1.0\nUser-Agent: Mozilla\nHost: evil.ca\nAccept: */*\nContent-Type: application/octet-stream\nContent-Encoding: binary\n\nConnection: close",
            False,
            False,
            {"network.dynamic.domain": ["evil.ca"]},
            [],
        ),
        (
            "http://evil.ca/some/thing/bad.exe",
            False,
            False,
            {
                "network.dynamic.domain": ["evil.ca"],
                "network.dynamic.uri": ["http://evil.ca/some/thing/bad.exe"],
                "network.dynamic.uri_path": ["/some/thing/bad.exe"],
            },
            [{"uri": "http://evil.ca/some/thing/bad.exe"}],
        ),
        ("POST abc.de#fgh", True, False, {}, [{}]),
        (
            "'<script src=\"https://blah.link/blah/blah?filename=blah.js\"></script>'",
            True,
            False,
            {
                "network.dynamic.domain": ["blah.link"],
                "network.dynamic.uri": ["https://blah.link/blah/blah?filename=blah.js"],
                "network.dynamic.uri_path": ['/blah/blah?filename=blah.js']
            },
            [{"uri": "https://blah.link/blah/blah?filename=blah.js"}]
        ),
        (
            "POST abcdefghijklmnopqrstuvwxyzabcdefghijklmnopqrstuvwxyzabcde.abcdefghijklmnopqrstuvwxyzabcdefghijklmnopqrstuvwxyzabcdefghijk.abcdefghijklmnopqrstuvwxyzabcdefghijklmnopqrstuvwxyzabcdefghijk.abcdefghijklmnopqrstuvwxyzabcdefghijklmnopqrstuvwxyzabcdefghijk.com ...(Truncated)",
            True,
            True,
            {},
            [{}]
        ),
        (
            "POST blah.adobe.com)",
            True,
            True,
            {},
            [{}]
        ),
<<<<<<< HEAD
=======
        (
            "Wscript.Shell.Run(blah.py)",
            True,
            True,
            {},
            [{}]
        ),
        (
            "blah microsoft.net blah",
            True,
            True,
            {},
            [{}]
        ),
        (
            "blah blahhttps://microsoft.net blah",
            True,
            True,
            {
                "network.dynamic.domain": ["microsoft.net"],
                "network.dynamic.uri": ["https://microsoft.net"],
            },
            [{"uri": "https://microsoft.net"}]
        ),
>>>>>>> df14abd3
    ],
)
def test_extract_iocs_from_text_blob(blob, enforce_min, enforce_max, correct_tags, expected_iocs):
    from assemblyline_v4_service.common.result import ResultTableSection

    test_result_section = ResultTableSection("blah")
    so_sig = Signature(
        objectid=ObjectID(ontology_id="blah", tag="blah", service_name="blah"),
        name="blah",
        type="CUCKOO",
    )
    safelist = {"regex": {"network.dynamic.domain": [".+\.adobe\.com$"]}}
    default_iocs = []
    source = ObjectID(ontology_id="blah", tag="blah", service_name="blah")
    extract_iocs_from_text_blob(
        blob,
        test_result_section,
        so_sig=so_sig,
        source=source,
        enforce_char_min=enforce_min,
        enforce_domain_char_max=enforce_max,
        safelist=safelist,
    )
    assert test_result_section.tags == correct_tags
    if correct_tags:
        for expected_ioc in expected_iocs:
            default_ioc = Attribute(source=source).as_primitives()
            for key, value in expected_ioc.items():
                default_ioc[key] = value
            default_iocs.append(default_ioc)
        assert so_sig.as_primitives()["attributes"] == default_iocs<|MERGE_RESOLUTION|>--- conflicted
+++ resolved
@@ -9339,8 +9339,6 @@
             {},
             [{}]
         ),
-<<<<<<< HEAD
-=======
         (
             "Wscript.Shell.Run(blah.py)",
             True,
@@ -9365,7 +9363,6 @@
             },
             [{"uri": "https://microsoft.net"}]
         ),
->>>>>>> df14abd3
     ],
 )
 def test_extract_iocs_from_text_blob(blob, enforce_min, enforce_max, correct_tags, expected_iocs):
