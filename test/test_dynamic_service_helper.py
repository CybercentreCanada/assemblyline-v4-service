--- conflicted
+++ resolved
@@ -633,10 +633,6 @@
     )
     def test_determine_arch(path, expected_result):
         from assemblyline_v4_service.common.dynamic_service_helper import Process
-<<<<<<< HEAD
-=======
-
->>>>>>> 64832002
         p = Process(image=path)
         actual_result = p._determine_arch(path)
         assert actual_result == expected_result
@@ -652,10 +648,6 @@
     )
     def test_pattern_substitution(path, rule, expected_result):
         from assemblyline_v4_service.common.dynamic_service_helper import Process
-<<<<<<< HEAD
-=======
-
->>>>>>> 64832002
         actual_result = Process._pattern_substitution(path, rule)
         assert actual_result == expected_result
 
@@ -671,10 +663,6 @@
     )
     def test_regex_substitution(path, rule, expected_result):
         from assemblyline_v4_service.common.dynamic_service_helper import Process
-<<<<<<< HEAD
-=======
-
->>>>>>> 64832002
         actual_result = Process._regex_substitution(path, rule)
         assert actual_result == expected_result
 
@@ -700,10 +688,6 @@
     )
     def test_normalize_path(path, arch, expected_result):
         from assemblyline_v4_service.common.dynamic_service_helper import Process
-<<<<<<< HEAD
-=======
-
->>>>>>> 64832002
         actual_result = Process._normalize_path(path, arch)
         assert actual_result == expected_result
 
@@ -2592,15 +2576,10 @@
         )
 
         default_so = SandboxOntology()
-<<<<<<< HEAD
-        sig = default_so.create_signature(name="blah")
-        sig.update_process(pid=1)
-=======
         p = default_so.create_process(pid=1, start_time=5, end_time=6)
         default_so.add_process(p)
         sig = default_so.create_signature(name="blah")
         sig.update_process(pid=1, start_time=5.5)
->>>>>>> 64832002
         default_so.add_signature(sig)
         assert default_so.get_signatures_by_pid(1)[0].name == "blah"
 
@@ -3495,11 +3474,7 @@
                         },
                     }
                 ],
-<<<<<<< HEAD
-                [{"process.pid": 1, "name": "blah", "score": 1}],
-=======
                 [{"process.pid": 1, "name": "blah", "score": 1, "process.start_time": 1}],
->>>>>>> 64832002
                 [],
                 [
                     {
