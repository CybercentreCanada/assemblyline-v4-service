import json
import os
import random
import tempfile

from assemblyline.common import forge
from assemblyline.common.attack_map import software_map, attack_map, group_map, revoke_map
from assemblyline.common.dict_utils import flatten
from assemblyline.common.hexdump import hexdump
from assemblyline_v4_service.common.base import ServiceBase
from assemblyline_v4_service.common.result import Result, ResultImageSection, ResultSection, BODY_FORMAT, Heuristic

# DO NOT IMPORT IN YOUR SERVICE. These are just for creating randomized results.
from assemblyline.odm.randomizer import get_random_phrase, get_random_ip, get_random_host, get_random_tags
# DO NOT LIST BODY FORMATS LIKE THIS. This is again for the data randomizer.
FORMAT_LIST = [BODY_FORMAT.TEXT, BODY_FORMAT.MEMORY_DUMP]

cl_engine = forge.get_classification()


class ResultSample(ServiceBase):
    def __init__(self, config=None):
        super(ResultSample, self).__init__(config)

    def start(self):
        # ==================================================================
        # On Startup actions:
        #   Your service might have to do some warming up on startup to make things faster

        self.log.info(f"start() from {self.service_attributes.name} service called")

    def execute(self, request):
        # ==================================================================
        # Execute a request:
        #   Every time your service receives a new file to scan, the execute function is called
        #   This is where you should execute your processing code.
        #   For the purpose of this example, we will only generate results ...

        # You should run your code here...

        # ==================================================================
        # Check if we're scanning an embedded file
        #   This service always drop 3 embedded file which two generates random results and the other empty results
        #   We're making a check to see if we're scanning the embedded file.
        #   In a normal service this is not something you would do at all but since we are using this
        #   service in our unit test to test all features of our report generator, we have to do this
        if request.sha256 not in ['d729ecfb2cf40bc4af8038dac609a57f57dbe6515d35357af973677d5e66417a',
                                  '5ce5ae8ef56a54af2c44415800a81ecffd49a33ae8895dfe38fc1075d3f619ec',
                                  'cc1d2f838445db7aec431df9ee8a871f40e7aa5e064fc056633ef8c60fab7b06']:
            # Main file results...

            # ==================================================================
            # Write the results:
            #   First, create a result object where all the result sections will be saved to
            result = Result()

            # ==================================================================
            # Standard text section: BODY_FORMAT.TEXT - DEFAULT
            #   Text sections basically just dumps the text to the screen...
            #     All sections scores will be SUMed in the service result
            #     The Result classification will be the highest classification found in the sections
            text_section = ResultSection('Example of a default section')
            # You can add lines to your section one at a time
            #   Here we will generate a random line
            text_section.add_line(get_random_phrase())
            # Or your can add them from a list
            #   Here we will generate random amount of random lines
            text_section.add_lines([get_random_phrase() for _ in range(random.randint(1, 5))])
            # You can tag data to a section, tagging is used to to quickly find defining information about a file
            text_section.add_tag("attribution.implant", "ResultSample")
            # If the section needs to affect the score of the file you need to set a heuristics
            #   Here we will pick one at random
            #     In addition to add a heuristic, we will associated a signature with the heuristic,
            #     we're doing this by adding the signature name to the heuristic. (Here we generating a random name)
            text_section.set_heuristic(3, signature="sig_one")
            # You can attach attack ids to heuristics after they where defined
            text_section.heuristic.add_attack_id(random.choice(list(software_map.keys())))
            text_section.heuristic.add_attack_id(random.choice(list(attack_map.keys())))
            text_section.heuristic.add_attack_id(random.choice(list(group_map.keys())))
            text_section.heuristic.add_attack_id(random.choice(list(revoke_map.keys())))
            # Same thing for the signatures, they can be added to heuristic after the fact and you can even say how
            #   many time the signature fired by setting its frequency. If you call add_signature_id twice with the
            #   same signature, this will effectively increase the frequency of the signature.
            text_section.heuristic.add_signature_id("sig_two", score=20, frequency=2)
            text_section.heuristic.add_signature_id("sig_two", score=20, frequency=3)
            text_section.heuristic.add_signature_id("sig_three")
            text_section.heuristic.add_signature_id("sig_three")
            text_section.heuristic.add_signature_id("sig_four", score=0)
            # The heuristic for text_section should have the following properties
            #   1. 1 attack ID: T1066
            #   2. 4 signatures: sig_one, sig_two, sig_three and sig_four
            #   3. Signature frequencies are cumulative therefor they will be as follow:
            #      - sig_one = 1
            #      - sig_two = 5
            #      - sig_three = 2
            #      - sig_four = 1
            #   4. The score used by each heuristic is driven by the following rules: signature_score_map is higher
            #      priority, then score value for the add_signature_id is in second place and finally the default
            #      heuristic score is use. Therefor the score used to calculate the total score for the text_section is
            #      as follow:
            #      - sig_one: 10    -> heuristic default score
            #      - sig_two: 20    -> score provided by the function add_signature_id
            #      - sig_three: 30  -> score provided by the heuristic map
            #      - sig_four: 40   -> score provided by the heuristic map because it's higher priority than the
            #                          function score
            #    5. Total section score is then: 1x10 + 5x20 + 2x30 + 1x40 = 210
            # Make sure you add your section to the result
            result.add_section(text_section)

            # Even if the section was added to the results you can still modify it by adding a subsection for example
            ResultSection("Example of sub-section without a body added later in processing", parent=text_section)

            # ==================================================================
            # Color map Section: BODY_FORMAT.GRAPH_DATA
            #     Creates a color map bar using a minimum and maximum domain
            #     e.g. We are using this section to display the entropy distribution in some services
            cmap_min = 0
            cmap_max = 20
            color_map_data = {
                'type': 'colormap',
                'data': {
                    'domain': [cmap_min, cmap_max],
                    'values': [random.random() * cmap_max for _ in range(50)]
                }
            }
            # The classification of a section can be set to any valid classification for your system
            section_color_map = ResultSection("Example of colormap result section", body_format=BODY_FORMAT.GRAPH_DATA,
                                              body=json.dumps(color_map_data), classification=cl_engine.RESTRICTED)
            result.add_section(section_color_map)

            # ==================================================================
            # URL section: BODY_FORMAT.URL
            #   Generate a list of clickable urls using a json encoded format
            #     As you can see here, the body of the section can be set directly instead of line by line
            random_host = get_random_host()
            url_section = ResultSection('Example of a simple url section', body_format=BODY_FORMAT.URL,
                                        body=json.dumps({"name": "Random url!", "url": f"https://{random_host}/"}))

            # Since urls are very important features we can tag those features in the system so they are easy to find
            #   Tags are defined by a type and a value
            url_section.add_tag("network.static.domain", random_host)

            # You may also want to provide a list of url!
            #   Also, No need to provide a name, the url link will be displayed
            host1 = get_random_host()
            host2 = get_random_host()
            urls = [
                {"url": f"https://{host1}/"},
                {"url": f"https://{host2}/"}]

            # A heuristic can fire more then once without being associated to a signature
            url_heuristic = Heuristic(4, frequency=len(urls))

            url_sub_section = ResultSection('Example of a url sub-section with multiple links',
                                            body=json.dumps(urls), body_format=BODY_FORMAT.URL,
                                            heuristic=url_heuristic, classification=cl_engine.RESTRICTED)
            url_sub_section.add_tag("network.static.domain", host1)
            url_sub_section.add_tag("network.dynamic.domain", host2)

            # You can keep nesting sections if you really need to
            ip1 = get_random_ip()
            ip2 = get_random_ip()
            ip3 = get_random_ip()
            ips = [
                {"url": f"https://{ip1}/"},
                {"url": f"https://{ip2}/"},
                {"url": f"https://{ip3}/"}]
            url_sub_sub_section = ResultSection('Exemple of a two level deep sub-section',
                                                body=json.dumps(ips), body_format=BODY_FORMAT.URL)
            url_sub_sub_section.add_tag("network.static.ip", ip1)
            url_sub_sub_section.add_tag("network.static.ip", ip2)
            url_sub_sub_section.add_tag("network.static.ip", ip3)

            # Since url_sub_sub_section is a sub-section of url_sub_section
            # we will add it as a sub-section of url_sub_section not to the main result itself
            url_sub_section.add_subsection(url_sub_sub_section)

            # Invalid sections will be ignored, and an error will apear in the logs
            # Sub-sections of invalid sections will be ignored too
            invalid_section = ResultSection("")
            ResultSection("I won't make it to the report because my parent is invalid :(", parent=invalid_section)
            url_sub_section.add_subsection(invalid_section)

            # Since url_sub_section is a sub-section of url_section
            # we will add it as a sub-section of url_section not to the main result itself
            url_section.add_subsection(url_sub_section)

            result.add_section(url_section)

            # ==================================================================
            # Memory dump section: BODY_FORMAT.MEMORY_DUMP
            #     Dump whatever string content you have into a <pre/> html tag so you can do your own formatting
            data = hexdump(b"This is some random text that we will format as an hexdump and you'll see "
                           b"that the hexdump formatting will be preserved by the memory dump section!")
            memdump_section = ResultSection('Example of a memory dump section', body_format=BODY_FORMAT.MEMORY_DUMP,
                                            body=data)
            memdump_section.set_heuristic(random.randint(1, 4))
            result.add_section(memdump_section)

            # ==================================================================
            # KEY_VALUE section:
            #     This section allows the service writer to list a bunch of key/value pairs to be displayed in the UI
            #     while also providing easy to parse data for auto mated tools.
            #     NB: You should definitely use this over a JSON body type since this one will be displayed correctly
            #         in the UI for the user
            #     The body argument must be a json dumps of a dictionary (only str, int, and booleans are allowed)
            kv_body = {
                "a_str": "Some string",
                "a_bool": False,
                "an_int": 102,
            }
            kv_section = ResultSection('Example of a KEY_VALUE section', body_format=BODY_FORMAT.KEY_VALUE,
                                       body=json.dumps(kv_body))
            result.add_section(kv_section)

            # ==================================================================
            # JSON section:
            #     Re-use the JSON editor we use for administration (https://github.com/josdejong/jsoneditor)
            #     to display a tree view of JSON results.
            #     NB: Use this sparingly! As a service developer you should do your best to include important
            #     results as their own result sections.
            #     The body argument must be a json dump of a python dictionary
            json_body = {
                "a_str": "Some string",
                "a_list": ["a", "b", "c"],
                "a_bool": False,
                "an_int": 102,
                "a_dict": {
                    "list_of_dict": [
                        {"d1_key": "val", "d1_key2": "val2"},
                        {"d2_key": "val", "d2_key2": "val2"}
                    ],
                    "bool": True
                }
            }
            json_section = ResultSection('Example of a JSON section', body_format=BODY_FORMAT.JSON,
                                         body=json.dumps(json_body))
            result.add_section(json_section)

            # ==================================================================
            # PROCESS_TREE section:
            #     This section allows the service writer to list a bunch of dictionary objects that have nested lists
            #     of dictionaries to be displayed in the UI. Each dictionary object represents a process, and therefore
            #     each dictionary must have be of the following format:
            #     {
            #       "process_pid": int,
            #       "process_name": str,
            #       "command_line": str,
            #       "children": [] NB: This list either is empty or contains more dictionaries that have the same
            #                          structure
            #     }
            nc_body = [
                {
                    "process_pid": 123,
                    "process_name": "evil.exe",
                    "command_line": "C:\\evil.exe",
                    "signatures": {},
                    "children": [
                        {
                            "process_pid": 321,
                            "process_name": "takeovercomputer.exe",
                            "command_line": "C:\\Temp\\takeovercomputer.exe -f do_bad_stuff",
                            "signatures": {"one": 250},
                            "children": [
                                {
                                    "process_pid": 456,
                                    "process_name": "evenworsethanbefore.exe",
                                    "command_line": "C:\\Temp\\evenworsethanbefore.exe -f change_reg_key_cuz_im_bad",
                                    "signatures": {"one": 10, "two": 10, "three": 10},
                                    "children": []
                                },
                                {
                                    "process_pid": 234,
                                    "process_name": "badfile.exe",
                                    "command_line": "C:\\badfile.exe -k nothing_to_see_here",
                                    "signatures": {"one": 1000, "two": 10, "three": 10, "four": 10, "five": 10},
                                    "children": []
                                }
                            ]
                        },
                        {
                            "process_pid": 345,
                            "process_name": "benignexe.exe",
                            "command_line": "C:\\benignexe.exe -f \"just kidding, i'm evil\"",
                            "signatures": {"one": 2000},
                            "children": []
                        }
                    ]
                },
                {
                    "process_pid": 987,
                    "process_name": "runzeroday.exe",
                    "command_line": "C:\\runzeroday.exe -f insert_bad_spelling",
                    "signatures": {},
                    "children": []
                }
            ]
            nc_section = ResultSection('Example of a PROCESS_TREE section',
                                       body_format=BODY_FORMAT.PROCESS_TREE,
                                       body=json.dumps(nc_body))
            result.add_section(nc_section)

            # ==================================================================
            # TABLE section:
            #     This section allows the service writer to have their content displayed in a table format in the UI
            #     The body argument must be a list [] of dict {} objects. A dict object can have a key value pair
            #     where the value is a flat nested dictionary, and this nested dictionary will be displayed as a nested
            #     table within a cell.
            table_body = [
                {
                    "a_str": "Some string1",
                    "extra_column_here": "confirmed",
                    "a_bool": False,
                    "an_int": 101,
                },
                {
                    "a_str": "Some string2",
                    "a_bool": True,
                    "an_int": 102,
                },
                {
                    "a_str": "Some string3",
                    "a_bool": False,
                    "an_int": 103,
                },
                {
                    "a_str": "Some string4",
                    "a_bool": None,
                    "an_int": -1000000000000000000,
                    "extra_column_there": "confirmed",
                    "nested_table": {
                        "a_str": "Some string3",
                        "a_bool": False,
                        "nested_table_thats_too_deep": {
                            "a_str": "Some string3",
                            "a_bool": False,
                            "an_int": 103,
                        },
                    },
                },
            ]
            table_section = ResultSection('Example of a TABLE section',
                                          body_format=BODY_FORMAT.TABLE,
                                          body=json.dumps(table_body))
            result.add_section(table_section)

            # ==================================================================
            # Re-Submitting files to the system
            #     Adding extracted files will have them resubmitted to the system for analysis

            # This file will generate random results on the next run
            fd, temp_path = tempfile.mkstemp(dir=self.working_directory)
            with os.fdopen(fd, "wb") as myfile:
                myfile.write(data.encode())
            request.add_extracted(temp_path, "file.txt", "Extracted by some magic!")

            # Embedded files can also have their own classification!
            fd, temp_path = tempfile.mkstemp(dir=self.working_directory)
            with os.fdopen(fd, "wb") as myfile:
                myfile.write(b"CLASSIFIED!!!__"+data.encode())
            request.add_extracted(temp_path, "classified.doc", "Classified file ... don't look",
                                  classification=cl_engine.RESTRICTED)

            # This file will generate empty results on the next run
            fd, temp_path = tempfile.mkstemp(dir=self.working_directory)
            with os.fdopen(fd, "wb") as myfile:
                myfile.write(b"EMPTY")
            request.add_extracted(temp_path, "empty.txt", "Extracted empty resulting file")

            # ==================================================================
            # Supplementary files
            #     Adding supplementary files will save them on the datastore for future
            #      reference but wont reprocess those files.
            fd, temp_path = tempfile.mkstemp(dir=self.working_directory)
            with os.fdopen(fd, "w") as myfile:
                myfile.write(json.dumps(urls))
            request.add_supplementary(temp_path, "urls.json", "These are urls as a JSON file")
            # like embedded files, you can add more then one supplementary files
            fd, temp_path = tempfile.mkstemp(dir=self.working_directory)
            with os.fdopen(fd, "w") as myfile:
                myfile.write(json.dumps(json_body))
            request.add_supplementary(temp_path, "json_body.json", "This is the json_body as a JSON file")

            # ==================================================================
            # Zeroize on safe tags
            #     When this feature is turned on, the section will get its score set to zero if all its tags
            #     were safelisted by the safelisting engine
            zero_section = ResultSection('Example of zeroize-able section', zeroize_on_tag_safe=True)
            zero_section.set_heuristic(2)
            zero_section.add_line("This section will have a zero score if all tags are safelisted.")
            zero_section.add_tag('network.static.ip', '127.0.0.1')
            result.add_section(zero_section)

            # ==================================================================
            # Auto-collapse
            #     When this feature is turned on, the section will be collapsed when first displayed
            collapse_section = ResultSection('Example of auto-collapse section', auto_collapse=True)
            collapse_section.set_heuristic(2)
            collapse_section.add_line("This section was collapsed when first loaded in the UI")
            result.add_section(collapse_section)

            # ==================================================================
            # Image Section
            #     This type of section allows the user to display images to the user
            image_section = ResultImageSection(request, 'Example of Image section')
            image_section.add_image('data/0001.jpg', '0001.jpg', 'ResultSample screenshot 0001')
            image_section.add_image('data/0002.jpg', '0002.jpg', 'ResultSample screenshot 0002')
            image_section.add_image('data/0003.jpg', '0003.jpg', 'ResultSample screenshot 0003')
            image_section.add_image('data/0004.jpg', '0004.jpg', 'ResultSample screenshot 0004')
            image_section.add_image('data/0005.jpg', '0005.jpg', 'ResultSample screenshot 0005')
            image_section.add_image('data/0006.jpg', '0006.jpg', 'ResultSample screenshot 0006')
            result.add_section(image_section)

            # ==================================================================
<<<<<<< HEAD
=======
            # Propagate temporary submission data to other services
            #   Sometimes two service can work in tandem were one extra some piece of information the other
            #   one uses to do it's work. This is how a service can set temporary data that other
            #   services that subscribe to can use.
            request.temp_submission_data['kv_section'] = kv_body
            request.temp_submission_data['url_section'] = urls

            # ==================================================================
>>>>>>> 95e4d09d
            # Wrap-up:
            #     Save your result object back into the request
            request.result = result

        # ==================================================================
        # Empty results file
        elif request.sha256 == 'cc1d2f838445db7aec431df9ee8a871f40e7aa5e064fc056633ef8c60fab7b06':
            # Creating and empty result object
            request.result = Result()

        # ==================================================================
        # Randomized results file
        else:
            # For the randomized  results file, we will completely randomize the results
            #   The content of those results do not matter since we've already showed you
            #   all the different result sections, tagging, heuristics and file upload functions
            embedded_result = Result()

            # random number of sections
            for _ in range(1, 3):
                embedded_result.add_section(self._create_random_section())

            request.result = embedded_result

    def _create_random_section(self):
        # choose a random body format
        body_format = random.choice(FORMAT_LIST)

        # create a section with a random title
        section = ResultSection(get_random_phrase(3, 7), body_format=body_format)

        # choose random amount of lines in the body
        for _ in range(1, 5):
            # generate random line
            section.add_line(get_random_phrase(5, 10))

        # choose random amount of tags
        tags = flatten(get_random_tags())
        for key, val in tags.items():
            for v in val:
                section.add_tag(key, v)

        # set a heuristic a third of the time
        if random.choice([False, False, True]):
            section.set_heuristic(random.randint(1, 4))

        # Create random sub-sections
        if random.choice([False, False, True]):
            section.add_subsection(self._create_random_section())

        return section<|MERGE_RESOLUTION|>--- conflicted
+++ resolved
@@ -412,8 +412,6 @@
             result.add_section(image_section)
 
             # ==================================================================
-<<<<<<< HEAD
-=======
             # Propagate temporary submission data to other services
             #   Sometimes two service can work in tandem were one extra some piece of information the other
             #   one uses to do it's work. This is how a service can set temporary data that other
@@ -422,7 +420,6 @@
             request.temp_submission_data['url_section'] = urls
 
             # ==================================================================
->>>>>>> 95e4d09d
             # Wrap-up:
             #     Save your result object back into the request
             request.result = result
