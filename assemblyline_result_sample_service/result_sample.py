--- conflicted
+++ resolved
@@ -343,13 +343,9 @@
                         "an_int": 103,
                     },
                 }}))
-<<<<<<< HEAD
-            # Optional: Set column ordering for table
-=======
             # Optional: Set custom column ordering for table.
             # Column order is automatically inferred/updated on `ResultTableSection.add_row()`.
             # Passing an empty list ([]) to `ResultTableSection.set_column_order()` will display the columns in alphabetical order
->>>>>>> 8bf4ac08
             table_section.set_column_order(['a_str', 'a_bool', 'an_int', 'extra_column_there', 'nested_key_value_pair'])
             result.add_section(table_section)
 
