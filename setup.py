--- conflicted
+++ resolved
@@ -43,17 +43,6 @@
         ]
     ),
     install_requires=[
-<<<<<<< HEAD
-        'assemblyline',
-        'assemblyline-core',
-        'cart',
-        'fuzzywuzzy',
-        'multidecoder',
-        'pefile',
-        'pillow==10.0.1',
-        'python-Levenshtein',
-        'regex',
-=======
         "assemblyline",
         "assemblyline-core",
         "cart",
@@ -62,7 +51,6 @@
         "pillow==10.0.1",
         "python-Levenshtein",
         "regex",
->>>>>>> d9db017f
     ],
     extras_require={
         "updater": [
