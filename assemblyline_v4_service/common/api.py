--- conflicted
+++ resolved
@@ -10,20 +10,12 @@
 DEVELOPMENT_MODE = False
 
 with StringIO() as stack_trace:
-<<<<<<< HEAD
-    # Check if run_service_once or pytest is in the stack trace to determine if we're running the service in a development mode
-=======
     # Check if run_service_once, pytest or assemblyline_v4_service.testing.helper is in the stack trace to determine if we're running the service in a development mode
->>>>>>> df14abd3
     traceback.print_stack(file=stack_trace)
     stack_trace.seek(0)
     read_stack_trace = stack_trace.read()
 
-<<<<<<< HEAD
-    if 'run_service_once' in read_stack_trace or 'pytest' in read_stack_trace:
-=======
     if any(msg in read_stack_trace for msg in ['run_service_once', 'pytest', 'assemblyline_v4_service.testing.helper']):
->>>>>>> df14abd3
         DEVELOPMENT_MODE = True
 
 
