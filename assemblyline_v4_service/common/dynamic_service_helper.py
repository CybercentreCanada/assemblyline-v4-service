from hashlib import sha256
from logging import getLogger
from re import compile, escape, sub
from typing import Any, Dict, List, Optional, Union
from uuid import UUID, uuid4

from assemblyline.common import log as al_log
from assemblyline.common.attack_map import (
    attack_map,
    software_map,
    group_map,
    revoke_map,
)

from assemblyline_v4_service.common.request import ServiceRequest
from assemblyline_v4_service.common.result import (
    ResultSection,
    ProcessItem,
    ResultProcessTreeSection,
)
from assemblyline_v4_service.common.task import MaxExtractedExceeded

al_log.init_logging("service.cuckoo.cuckoo_result")
log = getLogger("assemblyline.service.cuckoo.cuckoo_result")

X86_64 = "x86_64"
X86 = "x86"

SYSTEM_DRIVE = "c:\\"
SYSTEM_ROOT = "c:\\windows\\"
SZ_USR_TEMP_PATH = "users\\*\\appdata\\local\\temp\\"
SZ_USR_PATH = "users\\*\\"
ARCH_SPECIFIC_DEFAULTS = {
    X86_64: {
        "szProgFiles86": "program files (x86)",
        "szProgFiles64": "program files",
        "szSys86": "syswow64",
        "szSys64": "system32",
    },
    X86: {"szProgFiles86": "program files", "szSys86": "system32"},
}

HOLLOWSHUNTER_EXE_REGEX = r"[0-9]{1,}_hollowshunter\/hh_process_[0-9]{3,}_[0-9a-z]{3,}(\.[a-zA-Z0-9]{2,})*\.exe$"
HOLLOWSHUNTER_DLL_REGEX = r"[0-9]{1,}_hollowshunter\/hh_process_[0-9]{3,}_[0-9a-z]{3,}(\.[a-zA-Z0-9]{2,})*\.dll$"

HOLLOWSHUNTER_TITLE = "HollowsHunter Injected Portable Executable"


def update_object_items(self, update_items: Dict[str, Any]) -> None:
    """
    This method updates the attributes of an object
    :param update_items: A dictionary where the keys are the object attributes to be updated
    :return: None
    """
    if all(value is None for value in update_items.values()):
        return
    for key, value in update_items.items():
        if value is None or value == "":
            continue
        if hasattr(self, key) and getattr(self, key) not in ["", None, [], {}, (), float("inf"), float("-inf")]:
            # DO NOT OVERWRITE DATA (UNLESS ITS EMPTY)
            pass
        elif hasattr(self, key):
            setattr(self, key, value)
        else:
            log.warning(
                f"{self.__class__} does not have the attribute {key}. Ignoring..."
            )


class Artifact:
    """
    This class is used for representing artifacts found in sandboxes
    """

    def __init__(
        self,
        name: str = None,
        path: str = None,
        description: str = None,
        to_be_extracted: bool = None,
    ):
        """
        This method initializes an artifact object
        :param name: The name of the artifact
        :param path: The path of the artifact
        :param description: The description of the artifact
        :param to_be_extracted: A flag indicating if the artifact should be extracted or added as a supplementary file
        """
        if any(item is None for item in [name, path, description, to_be_extracted]):
            raise Exception("Missing positional arguments for Artifact validation")

        self.name = name
        self.path = path
        self.description = description
        self.to_be_extracted = to_be_extracted

    def as_primitives(self) -> Dict[str, Any]:
        """
        This method returns the dictionary representation of the object
        :return: The dictionary representation of the object
        """
        return {key: value for key, value in self.__dict__.items()}


class ObjectID:
    def __init__(
        self,
        guid: str = None,
        tag: str = None,
        treeid: str = None,
        richid: str = None,
        time_observed: float = None,
    ) -> None:
        """
        This method initializes the characteristics used to identify an object
        :param guid: The GUID associated with the process
        :param tag: The tag of the object
        :param treeid: The hash of the tree ID
        :param richid: Human readable tree ID (concatenation of process names)
        :param time_observed: An EPOCH time representing when the object was first observed
        :return: None
        """
        self.guid: str = f"{{{str(UUID(guid)).upper()}}}" if guid else None
        self.tag: str = tag
        self.treeid: str = treeid
        self.richid: str = richid
        self.time_observed: float = time_observed

    def as_primitives(self) -> Dict[str, Any]:
        """
        This method returns the dictionary representation of the object
        :return: The dictionary representation of the object
        """
        return {key: value for key, value in self.__dict__.items()}

    def assign_guid(self) -> None:
        """
        This method assigns the GUID for the process object
        :return: None
        """
        self.guid: str = f"{{{str(uuid4()).upper()}}}"

    def set_tag(self, tag: str) -> None:
        """
        This method updates the tag for the ObjectID
        :param tag: The tag of the ObjectID
        :return: None
        """
        if not isinstance(tag, str) or not tag:
            return
        self.tag = tag

    def set_time_observed(self, time_observed: Union[float, int]) -> None:
        """
        This method updates the time_observed for the ObjectID
        :param time_observed: The time_observed of the ObjectID
        :return: None
        """
        if not (isinstance(time_observed, float) or isinstance(time_observed, int)) or not time_observed:
            return
        self.time_observed = float(time_observed)


class Process:
    def __init__(
        self,
        guid: str = None,
        tag: str = None,
        treeid: str = None,
        richid: str = None,
        pguid: str = None,
        ptag: str = None,
        ptreeid: str = None,
        prichid: str = None,
        pimage: str = None,
        pcommand_line: str = None,
        ppid: int = None,
        pid: int = None,
        image: str = None,
        command_line: str = None,
        start_time: float = None,
        end_time: float = None,
        integrity_level: str = None,
        image_hash: str = None,
        original_file_name: str = None,
        objectid: ObjectID = None,
        pobjectid: ObjectID = None,
    ) -> None:
        """
        This method initializes a process object
        :param guid: The GUID associated with the process
        :param tag: The normalized tag of the object
        :param treeid: The hash of the tree ID
        :param richid: Human readable tree ID (concatenation of process names)
        :param pguid: The GUID associated with the parent process
        :param ptag: The tag associated with the parent process
        :param ptreeid: The hash of the parent's tree ID
        :param prichid: Human readable tree ID of parent (concatenation of process names)
        :param pimage: The image of the parent process that spawned this process
        :param pcommand_line: The command line that the parent process ran
        :param ppid: The process ID of the parent process
        :param pid: The process ID
        :param image: The image of the process
        :param command_line: The command line that the process ran
        :param start_time: An EPOCH time representing when the process was created
        :param end_time: An EPOCH time representing when the process was terminated
        :param integrity_level: The integrity level of the process
        :param image_hash: The hash of the file run
        :param original_file_name: The original name of the file
        :param objectid: The characteristics used to identify an object
        :param pobjectid: The characteristics used to identify the parent object
        :return: None
        """
        if start_time and end_time and start_time > end_time:
            raise ValueError(
                f"Start time {start_time} cannot be greater than end time {end_time}."
            )
        self.start_time: float = start_time if start_time else None
        self.end_time: float = end_time if end_time else None

        # NOTE if an ObjectID is passed in, the guid, tag and treeid will not be used
        if isinstance(objectid, ObjectID):
            self.objectid: ObjectID = objectid
        else:
            self.objectid: ObjectID = ObjectID(
                guid=guid, tag=tag, treeid=treeid, richid=richid, time_observed=self.start_time
            )

        # Parent process details
        # NOTE if an ObjectID is passed in, the pguid, ptag and ptreeid will not be used
        if isinstance(pobjectid, ObjectID):
            self.pobjectid: ObjectID = pobjectid
        else:
            self.pobjectid: ObjectID = ObjectID(guid=pguid, tag=ptag, treeid=ptreeid, richid=prichid)
        self.pimage: str = pimage
        self.pcommand_line: str = pcommand_line
        self.ppid: int = ppid

        if pid and not isinstance(pid, int):
            raise ValueError(f"{pid} is an invalid pid.")
        self.pid: int = pid

        self.image: str = image
        self.command_line: str = command_line

        # Do not overwrite the given ObjectID tag even if an image is provided
        if isinstance(objectid, ObjectID) and not objectid.tag and self.image:
            self.set_objectid_tag(self.image)
        elif not isinstance(objectid, ObjectID) and self.image:
            self.set_objectid_tag(self.image)

        if isinstance(pobjectid, ObjectID) and not pobjectid.tag and self.pimage:
            self.set_pobjectid_tag(self.pimage)
        elif not isinstance(pobjectid, ObjectID) and self.pimage:
            self.set_pobjectid_tag(self.pimage)

        self.integrity_level: str = (
            integrity_level.lower() if isinstance(integrity_level, str) else None
        )
        self.image_hash: str = image_hash
        self.original_file_name: str = original_file_name

    def as_primitives(self) -> Dict[str, Any]:
        """
        This method returns the dictionary representation of the object
        :return: The dictionary representation of the object
        """
        return {
            key: value if not isinstance(value, ObjectID) else value.as_primitives()
            for key, value in self.__dict__.items()
        }

    def update(self, **kwargs) -> None:
        """
        This method updates attributes with the given keyword arguments
        :param kwargs: Key word arguments to be used for updating attributes
        :return: None
        """
        objectid_keys = ["guid", "tag", "treeid", "richid", "time_observed"]
        pobjectid_keys = ["pguid", "ptag", "ptreeid", "prichid", "ptime_observed"]

        if all(value is None for value in kwargs.values()):
            return

        if "objectid" in kwargs:
            objectid = kwargs.pop("objectid")
            if objectid:
                self.update_objectid(**objectid)
        else:
            objectid_kwargs = {
                key: value for key, value in kwargs.items() if key in objectid_keys
            }
            self.update_objectid(**objectid_kwargs)

            if "tag" not in objectid_kwargs and "image" in kwargs:
                self.set_objectid_tag(kwargs["image"])

        if "pobjectid" in kwargs:
            pobjectid = kwargs.pop("pobjectid")
            if pobjectid:
                self.update_pobjectid(**pobjectid)
        else:
            # Remove the initial p
            pobjectid_kwargs = {
                key[1:]: value for key, value in kwargs.items() if key in pobjectid_keys
            }
            self.update_pobjectid(**pobjectid_kwargs)

            if "tag" not in pobjectid_kwargs and "pimage" in kwargs:
                self.set_pobjectid_tag(kwargs["pimage"])

<<<<<<< HEAD
=======
        if "start_time" in kwargs and self.objectid.time_observed is None:
            self.objectid.set_time_observed(kwargs["start_time"])

>>>>>>> 64832002
        if "integrity_level" in kwargs and isinstance(kwargs["integrity_level"], str):
            kwargs["integrity_level"] = kwargs["integrity_level"].lower()

        # Remove objectid attributes
        kwargs = {
            key: value
            for key, value in kwargs.items()
            if key not in objectid_keys and key not in pobjectid_keys
        }
        update_object_items(self, kwargs)

    def set_parent(self, parent: object) -> None:
        """
        This method sets the parent details for the process
        :param parent: The Process object for the parent process
        :return: None
        """
        if parent is None or parent == self:
            return
        self.pobjectid = parent.objectid
        self.pimage: str = parent.image
        self.pcommand_line: str = parent.command_line
        self.ppid: int = parent.pid

    def set_start_time(self, start_time: float) -> None:
        """
        This method updates the start time for the Process
        :param start_time: The start time of the Process
        :return: None
        """
        self.start_time = start_time

    def set_end_time(self, end_time: float) -> None:
        """
        This method updates the end time for the Process
        :param end_time: The end time of the Process
        :return: None
        """
        self.end_time = end_time

    def is_guid_a_match(self, guid: str) -> bool:
        """
        This method confirms if a given GUID matches the Process object's GUID
        :param guid: The GUID to requested to confirm a match
        :return: A boolean flag representing if the GUID matched
        """
        try:
            return self.objectid.guid == f"{{{str(UUID(guid)).upper()}}}"
        except ValueError:
            return False

    def set_objectid_tag(self, image: Optional[str]) -> None:
        """
        This method normalizes the image path and sets the objectid tag
        :return: None
        """
        if not image:
            return
        self.objectid.set_tag(Process._normalize_path(image))

    def set_pobjectid_tag(self, image: Optional[str]) -> None:
        """
        This method normalizes the image path and sets the pobjectid tag
        :return: None
        """
        if not image:
            return
        self.pobjectid.set_tag(Process._normalize_path(image))

    def update_objectid(self, **kwargs) -> None:
        """
        This method updates the process objectid attributes with the given keyword arguments
        :param kwargs: Key word arguments to be used for updating the process objectid attributes
        :return: None
        """
        if all(value is None for value in kwargs.values()):
            return
        if not self.objectid:
            self.objectid: ObjectID = ObjectID()

        if kwargs.get("guid"):
            try:
                kwargs["guid"] = f"{{{str(UUID(kwargs['guid'])).upper()}}}"
            except ValueError:
                log.warning(f"Invalid GUID '{kwargs.pop('guid')}'")

        update_object_items(self.objectid, kwargs)

    def update_pobjectid(self, **kwargs) -> None:
        """
        This method updates the process pobjectid attributes with the given keyword arguments
        :param kwargs: Key word arguments to be used for updating the process pobjectid attributes
        :return: None
        """
        if all(value is None for value in kwargs.values()):
            return
        if not self.pobjectid:
            self.pobjectid: ObjectID = ObjectID()

        if kwargs.get("guid"):
            try:
                kwargs["guid"] = f"{{{str(UUID(kwargs['guid'])).upper()}}}"
            except ValueError:
                log.warning(f"Invalid GUID {kwargs.pop('guid')}")

        update_object_items(self.pobjectid, kwargs)

    @staticmethod
    def _determine_arch(path: str) -> str:
        """
        This method determines what architecture the operating system was built with where the event took place
        :param path: The file path of the image associated with an event
        :return: The architecture of the operating system
        """
        # Clear indicators in a file path of the architecture of the operating system
        if any(item in path for item in ["program files (x86)", "syswow64"]):
            return X86_64
        return X86

    @staticmethod
    def _pattern_substitution(path: str, rule: Dict[str, str]) -> str:
        """
        This method applies pattern rules for explicit string substitution
        :param path: The file path of the image associated with an event
        :param rule: The rule to be applied, containing a pattern and the replacement value
        :return: The modified path, if any rules applied
        """
        if path.startswith(rule["pattern"]):
            path = path.replace(rule["pattern"], rule["replacement"])
        return path

    @staticmethod
    def _regex_substitution(path: str, rule: Dict[str, str]) -> str:
        """
        This method applies a regular expression for implicit string substitution
        :param path: The file path of the image associated with an event
        :param rule: The rule to be applied, containing a pattern and the replacement value
        :return: The modified path, if any rules applied
        """
        rule["regex"] = rule["regex"].split("*")
        rule["regex"] = [escape(e) for e in rule["regex"]]
        rule["regex"] = "[^\\\\]+".join(rule["regex"])
        path = sub(rf"{rule['regex']}", rule["replacement"], path)
        return path

    @staticmethod
    def _normalize_path(path: str, arch: Optional[str] = None) -> str:
        """
        This method determines what rules should be applied based on architecture and the applies the rules to the path
        :param path: The file path of the image associated with an event
        :param arch: The architecture of the operating system
        :return: The modified path, if any rules applied
        """
        path = path.lower()
        if not arch:
            arch = Process._determine_arch(path)

        # Order here matters
        rules: List[Dict[str, str]] = []
        rules.append(
            {
                "pattern": SYSTEM_ROOT + ARCH_SPECIFIC_DEFAULTS[arch]["szSys86"],
                "replacement": "?sys32",
            }
        )
        if arch == X86_64:
            rules.append(
                {
                    "pattern": SYSTEM_ROOT + ARCH_SPECIFIC_DEFAULTS[arch]["szSys64"],
                    "replacement": "?sys64",
                }
            )
        rules.append(
            {
                "pattern": SYSTEM_DRIVE + ARCH_SPECIFIC_DEFAULTS[arch]["szProgFiles86"],
                "replacement": "?pf86",
            }
        )
        if arch == X86_64:
            rules.append(
                {
                    "pattern": SYSTEM_DRIVE
                    + ARCH_SPECIFIC_DEFAULTS[arch]["szProgFiles64"],
                    "replacement": "?pf64",
                }
            )
        rules.append(
            {"regex": f"{SYSTEM_DRIVE}{SZ_USR_TEMP_PATH}", "replacement": "?usrtmp\\\\"}
        )
        rules.append(
            {"regex": f"{SYSTEM_DRIVE}{SZ_USR_PATH}", "replacement": "?usr\\\\"}
        )
        rules.append({"pattern": SYSTEM_ROOT, "replacement": "?win\\"})
        rules.append({"pattern": SYSTEM_DRIVE, "replacement": "?c\\"})
        for rule in rules:
            if "pattern" in rule:
                path = Process._pattern_substitution(path, rule)
            if "regex" in rule:
                path = Process._regex_substitution(path, rule)
        return path


class NetworkConnection:
    OUTBOUND = "outbound"
    INBOUND = "inbound"
    UNKNOWN = "unknown"
    DIRECTIONS = [OUTBOUND, INBOUND, UNKNOWN]
    TCP = "tcp"
    UDP = "udp"
    TRANSPORT_LAYER_PROTOCOL = [TCP, UDP]

    def __init__(
        self,
        guid: str = None,
        tag: str = None,
        treeid: str = None,
        richid: str = None,
        process: Process = None,
        source_ip: str = None,
        source_port: int = None,
        destination_ip: str = None,
        destination_port: int = None,
        transport_layer_protocol: str = None,
        direction: str = None,
        time_observed: float = None,
        objectid: ObjectID = None,
    ) -> None:
        """
        Details for a low-level network connection by IP
        :param guid: The GUID associated with the network connection
        :param tag: The normalized tag of the object
        :param tree_id: The hash of the tree ID
        :param richid: Human readable tree ID (concatenation of process names)
        :param process: The process that spawned the network connection
        :param source_ip: The source IP of the connection
        :param source_port: The source port of the connection
        :param destination_ip: The destination IP of the connection
        :param destination_port: The destination IP of the connection
        :param transport_layer_protocol: The transport layer protocol of the connection
        :param direction: The direction of the network connection
        :param time_observed: The time at which the connection was spotted
        :param objectid: The characteristics used to identify an object
        :return: None
        """
        # NOTE if an ObjectID is passed in, the guid, tag and treeid will not be used
        if isinstance(objectid, ObjectID):
            self.objectid: ObjectID = objectid
        else:
            self.objectid: ObjectID = ObjectID(
                guid=guid, tag=tag, treeid=treeid, richid=richid, time_observed=time_observed
            )

        if not self.objectid.guid:
            self.objectid.assign_guid()

        if isinstance(process, Process):
            self.process: Process = process
        else:
            self.process = None

        self.source_ip: str = source_ip
        self.source_port: int = source_port
        self.destination_ip: str = destination_ip
        self.destination_port: int = destination_port

        if (
            transport_layer_protocol
            and transport_layer_protocol not in self.TRANSPORT_LAYER_PROTOCOL
        ):
            raise ValueError(
                f"Invalid transport layer protocol: {transport_layer_protocol}"
            )
        self.transport_layer_protocol: str = transport_layer_protocol

        if direction and direction not in self.DIRECTIONS:
            raise ValueError(f"Invalid direction: {direction}")
        self.direction: str = direction

    def update_objectid(self, **kwargs) -> None:
        """
        This method updates the network connection objectid attributes with the given keyword arguments
        :param kwargs: Key word arguments to be used for updating the network connection objectid attributes
        :return: None
        """
        if all(value is None for value in kwargs.values()):
            return
        if not self.objectid:
            self.objectid: ObjectID = ObjectID()
        update_object_items(self.objectid, kwargs)

    def update(self, **kwargs) -> None:
        """
        This method updates attributes with the given keyword arguments
        :param kwargs: Key word arguments to be used for updating attributes
        :return: None
        """
        objectid_keys = ["guid", "tag", "treeid", "richid", "time_observed"]
        if all(value is None for value in kwargs.values()):
            return

        if "objectid" in kwargs:
            objectid = kwargs.pop("objectid")
            if objectid:
                self.update_objectid(**objectid)
        else:
            # Get the objectid attributes out
            objectid_kwargs = {
                key: value for key, value in kwargs.items() if key in objectid_keys
            }
            self.update_objectid(**objectid_kwargs)

        if "process" in kwargs:
            process = kwargs.pop("process")
            if process:
                if isinstance(process, Process):
                    self.set_process(process)
                elif isinstance(process, Dict):
                    self.update_process(**process)

        # Remove objectid attributes
        kwargs = {
            key: value for key, value in kwargs.items() if key not in objectid_keys
        }
        update_object_items(self, kwargs)

    def update_process(self, **kwargs) -> None:
        """
        This method updates the process object attribute with the given keyword arguments
        :param kwargs: Key word arguments to be used for updating the process object attribute
        :return: None
        """
        if not self.process:
            self.process: Process = Process()
        self.process.update(**kwargs)

    def update_process_objectid(self, **kwargs) -> None:
        """
        This method updates the process ObjectID with the given keyword arguments
        :param kwargs: Key word arguments to be used for updating the process object attribute
        :return: None
        """
        if not self.process:
            self.process: Process = Process()
        self.process.update_objectid(**kwargs)

    def set_process(self, process: Process) -> None:
        """
        This method sets the process object attribute to the given process
        :param process: The given process object
        :return: None
        """
        self.process = process

    def create_tag(self, domain: Optional[str] = None) -> None:
        """
        This method creates the tag object for a network connection
        :param domain: The domain associated with the destination IP used in this network connection
        :return: None
        """
        if not domain and self.destination_ip is None:
            log.warning(
                "Cannot set tag for network connection. Requires either domain or destination IP..."
            )
            return
        if self.destination_port is None:
            log.warning(
                "Cannot set tag for network connection. Requires destination port..."
            )
            return

        if domain and self.direction == self.OUTBOUND:
            self.update_objectid(tag=f"{domain}:{self.destination_port}")
        # If no domain or if direction is inbound/unknown
        else:
            self.update_objectid(tag=f"{self.destination_ip}:{self.destination_port}")

    def as_primitives(self) -> Dict[str, Any]:
        """
        This method returns the dictionary representation of the object
        :return: The dictionary representation of the object
        """
        return {
            key: value
            if (not isinstance(value, Process) and not isinstance(value, ObjectID))
            else value.as_primitives()
            for key, value in self.__dict__.items()
        }


class NetworkDNS:
    def __init__(
        self,
        connection_details: NetworkConnection = None,
        domain: str = None,
        resolved_ips: List[str] = None,
        lookup_type: str = None,
    ) -> None:
        """
        Details for a DNS request
        :param connection_details: The low-level details of the DNS request
        :param domain: The domain requested
        :param resolved_ips: A list of IPs that were resolved
        :param lookup_type: The type of DNS request
        :return: None
        """
        if isinstance(connection_details, NetworkConnection):
            self.connection_details: NetworkConnection = connection_details
        else:
            self.connection_details: NetworkConnection = NetworkConnection()

        self.domain: str = domain
        self.resolved_ips: List[str] = (
            resolved_ips if isinstance(resolved_ips, List) else []
        )
        self.lookup_type: str = lookup_type

    def update_process(self, **kwargs) -> None:
        """
        This method updates the process object attribute with the given keyword arguments
        :param kwargs: Key word arguments to be used for updating the process object attribute
        :return: None
        """
        if not self.connection_details.process:
            self.connection_details.process = Process()
        self.connection_details.process.update(**kwargs)

    def set_network_connection(self, network_connection: NetworkConnection) -> None:
        """
        This method sets the connection_details object attribute to the given network connection
        :param network_connection: The given network connection object
        :return: None
        """
        self.connection_details = network_connection

    def update_connection_details(self, **kwargs) -> None:
        """
        This method updates the connection_details object attribute with the given keyword arguments
        :param kwargs: Key word arguments to be used for updating the connection_details object attribute
        :return: None
        """
        self.connection_details.update(**kwargs)

    def as_primitives(self) -> Dict[str, Any]:
        """
        This method returns the dictionary representation of the object
        :return: The dictionary representation of the object
        """
        return {
            key: value
            if (
                not isinstance(value, Process)
                and not isinstance(value, NetworkConnection)
            )
            else value.as_primitives()
            for key, value in self.__dict__.items()
        }


class NetworkHTTP:
    def __init__(
        self,
        connection_details: NetworkConnection = None,
        request_uri: str = None,
        request_headers: Dict[str, str] = None,
        request_body: str = None,
        request_method: str = None,
        response_headers: str = None,
        response_status_code: int = None,
        response_body: str = None,
        request_body_path: str = None,
        response_body_path: str = None,
    ) -> None:
        """
        Details for an HTTP request
        :param connection_details: The low-level details of the DNS request
        :param request_uri: The URI requested
        :param request_headers: Headers included in the request
        :param request_body: The body of the request
        :param request_method: The method of the request
        :param response_headers: The headers of the response
        :param response_status_code: The status code of the response
        :param response_body: The body of the response
        :param request_body_path: The path to the file containing the request body
        :param response_body_path: The path to the file containing the response body
        :return: None
        """
        if isinstance(connection_details, NetworkConnection):
            self.connection_details: NetworkConnection = connection_details
        else:
            self.connection_details: NetworkConnection = NetworkConnection()

        self.request_uri: str = request_uri
        self.request_headers: Dict[str, str] = (
            request_headers if isinstance(request_headers, Dict) else {}
        )
        self.request_body: str = request_body
        self.request_method: str = request_method
        self.response_headers: Dict[str, str] = (
            response_headers if isinstance(response_headers, Dict) else {}
        )
        self.response_status_code: int = response_status_code
        self.response_body: str = response_body
        self.request_body_path: str = request_body_path
        self.response_body_path: str = response_body_path

    def update(self, **kwargs) -> None:
        """
        This method updates networkhttp attributes with the given keyword arguments
        :param kwargs: Key word arguments to be used for updating the networkhttp attributes
        :return: None
        """
        if all(value is None for value in kwargs.values()):
            return

        if "process" in kwargs:
            process = kwargs.pop("process")
            if process:
                self.update_process(**process)

        if "connection_details" in kwargs:
            connection_details = kwargs.pop("connection_details")
            if connection_details:
                self.update_connection_details(**connection_details)

        update_object_items(self, kwargs)

    def update_process(self, **kwargs) -> None:
        """
        This method updates the process object attribute with the given keyword arguments
        :param kwargs: Key word arguments to be used for updating the process object attribute
        :return: None
        """
        if not self.connection_details.process:
            self.connection_details.process = Process()
        self.connection_details.process.update(**kwargs)

    def set_network_connection(self, network_connection: NetworkConnection) -> None:
        """
        This method sets the connection_details object attribute to the given network connection
        :param network_connection: The given network connection object
        :return: None
        """
        self.connection_details = network_connection

    def update_connection_details(self, **kwargs) -> None:
        """
        This method updates the connection_details object attribute with the given keyword arguments
        :param kwargs: Key word arguments to be used for updating the connection_details object attribute
        :return: None
        """
        self.connection_details.update(**kwargs)

    def get_process_image(self) -> Optional[str]:
        """
        This method returns the image of the process associated with the connection details
        :return: The image of the process associated with the connection details
        """
        if self.connection_details:
            if self.connection_details.process:
                return self.connection_details.process.image
        return None

    def get_process_pid(self) -> Optional[str]:
        """
        This method returns the pid of the process associated with the connection details
        :return: The pid of the process associated with the connection details
        """
        if self.connection_details:
            if self.connection_details.process:
                return self.connection_details.process.pid
        return None

    def as_primitives(self) -> Dict[str, Any]:
        """
        This method returns the dictionary representation of the object
        :return: The dictionary representation of the object
        """
        return {
            key: value
            if (
                not isinstance(value, Process)
                and not isinstance(value, NetworkConnection)
            )
            else value.as_primitives()
            for key, value in self.__dict__.items()
            if key not in ["request_body_path", "response_body_path"]
        }


class SandboxOntology:
    class AnalysisMetadata:
        class MachineMetadata:
            def __init__(
                self,
                ip: str = None,
                hypervisor: str = None,
                hostname: str = None,
                platform: str = None,
                version: str = None,
                architecture: str = None,
            ) -> None:
                """
                The metadata regarding the machine where the analysis took place
                :param ip: The IP of the machine used for analysis
                :param hypervisor: The hypervisor of the machine used for analysis
                :param hostname: The name of the machine used for analysis
                :param platform: The platform of the machine used for analysis
                :param version: The version of the operating system of the machine used for analysis
                :param architecture: The architecture of the machine used for analysis
                """
                self.ip: str = ip
                self.hypervisor: str = hypervisor
                self.hostname: str = hostname
                self.platform: str = platform
                self.version: str = version
                self.architecture: str = architecture

            def as_primitives(self) -> Dict[str, Any]:
                """
                This method returns the dictionary representation of the object
                :return: The dictionary representation of the object
                """
                return {key: value for key, value in self.__dict__.items()}

            def load_from_json(self, json: Dict[str, Any]) -> None:
                """
                This method takes a given json and sets the corresponding attributes to those values
                :param json: The the given json representation of the machine metadata
                :return: None
                """
                self.ip = json["ip"]
                self.hypervisor = json["hypervisor"]
                self.hostname = json["hostname"]
                self.platform = json["platform"]
                self.version = json["version"]
                self.architecture = json["architecture"]

        def __init__(
            self,
            task_id: int = None,
            start_time: float = None,
            end_time: float = None,
            routing: str = None,
            machine_metadata: MachineMetadata = None,
        ) -> None:
            """
            The metadata of the analysis, per analysis
            :param task_id: The ID used for identifying the analysis task
            :param start_time: The start time of the analysis
            :param end_time: The end time of the analysis
            :param routing: The routing used in the sandbox setup (Spoofed, Internet, Tor, VPN)
            :param machine_metadata: The metadata of the analysis
            """
            self.task_id: int = task_id
            self.start_time: float = start_time
            self.end_time: float = end_time
            self.routing: str = routing
            self.machine_metadata = (
                machine_metadata
                if isinstance(
                    machine_metadata,
                    self.MachineMetadata,
                )
                else self.MachineMetadata()
            )

        def as_primitives(self) -> Dict[str, Any]:
            """
            This method returns the dictionary representation of the object
            :return: The dictionary representation of the object
            """
            return {
                key: value
                if not isinstance(value, self.MachineMetadata)
                else value.as_primitives()
                for key, value in self.__dict__.items()
            }

        def load_from_json(self, json: Dict[str, Any]) -> None:
            """
            This method takes a given json and sets the corresponding attributes to those values
            :param json: The the given json representation of the analysis metadata
            :return: None
            """
            self.task_id = json["task_id"]
            self.start_time = json["start_time"]
            self.end_time = json["end_time"]
            self.routing = json["routing"]
            self.machine_metadata.load_from_json(json["machine_metadata"])

    class Signature:
        class Subject:
            def __init__(
                self,
                ip: str = None,
                domain: str = None,
                uri: str = None,
                process: Process = None,
                file: str = None,
                registry: str = None,
            ) -> None:
                """
                An subject of interest, aka something interesting that the signature was raised on that is worth reporting
                :param ip: An IP that is a subject of interest
                :param domain: A domain that is a subject of interest
                :param uri: An URI that is a subject of interest
                :param process: A process that is a subject of interest
                :param file: A file path that is a subject of interest
                :param registry: A registry key that is a subject of interest
                """
                self.ip: str = ip
                self.domain: str = domain
                self.uri: str = uri
                self.file: str = file
                self.registry: str = registry

                if isinstance(process, Process):
                    self.process: Process = process
                else:
                    self.process = None

            def update_process(self, **kwargs) -> None:
                """
                This method updates the process object attribute with the given keyword arguments
                :param kwargs: Key word arguments to be used for updating the process object attribute
                :return: None
                """
                if not self.process:
                    self.process = Process()
                self.process.update(**kwargs)

            def set_process(self, process: Process) -> None:
                """
                This method sets the process object attribute to the given process
                :param process: The given process object
                :return: None
                """
                self.process = process

            def as_primitives(self) -> Dict[str, Any]:
                """
                This method returns the dictionary representation of the object
                :return: The dictionary representation of the object
                """
                return {
                    key: value
                    if not isinstance(value, Process)
                    else value.as_primitives()
                    for key, value in self.__dict__.items()
                }

        def __init__(
            self,
            process: Process = None,
            name: str = None,
            description: str = None,
            score: int = None,
            attack: List[Dict[str, Any]] = None,
            subjects: List[Subject] = None,
        ) -> None:
            """
            A signature that was raised during the analysis of the task
            :param process: The process associated with the signature
            :param name: The name of the signature
            :param description: The description of the signature
            :param score: An integer indicating the score of the signature
            :param attack: A list of Att&ck patterns and categories of the signature
            :param subjects: A list of subjects. A signature can have more than one subject.
            :return: None
            """
            if isinstance(process, Process):
                self.process: Process = process
            else:
                self.process = None

            self.name: str = name
            self.description: str = description
            self.score: int = score
            self.attack: List[Dict[str, Any]] = (
                attack
                if isinstance(attack, List) and all(isinstance(a, Dict) for a in attack)
                else []
            )
            self.subjects = (
                subjects
                if isinstance(subjects, List)
                and all(isinstance(s, self.Subject) for s in subjects)
                else []
            )

        def update(self, **kwargs) -> None:
            """
            This method updates the signature object with the given keyword arguments
            :param kwargs: Key word arguments to be used for updating the signature object
            :return: None
            """
            update_object_items(self, kwargs)

        def update_process(self, **kwargs) -> None:
            """
            This method updates the process object attribute with the given keyword arguments
            :param kwargs: Key word arguments to be used for updating the process object attribute
            :return: None
            """
            if all(value is None for value in kwargs.values()):
                return
            if not self.process:
                self.process = Process()
            self.process.update(**kwargs)

        def set_process(self, process: Process) -> None:
            """
            This method sets the process object attribute to the given process
            :param process: The given process object
            :return: None
            """
            self.process = process

        def add_attack_id(self, attack_id: str) -> None:
            """
            This method adds an Att&ck ID to the signature's list of Att&ck IDs
            :param attack_id: The Att&ck ID to add
            :return: None
            """
            attack_item = None
            attack_id = revoke_map.get(attack_id, attack_id)
            current_attack_ids = [a["attack_id"] for a in self.attack]
            if attack_id in current_attack_ids:
                return

            if attack_id in attack_map:
                attack_item = dict(
                    attack_id=attack_id,
                    pattern=attack_map[attack_id]["name"],
                    categories=attack_map[attack_id]["categories"],
                )
            elif attack_id in software_map:
                attack_item = dict(
                    attack_id=attack_id,
                    pattern=software_map[attack_id].get("name", attack_id),
                    categories=["software"],
                )
            elif attack_id in group_map:
                attack_item = dict(
                    attack_id=attack_id,
                    pattern=group_map[attack_id].get("name", attack_id),
                    categories=["group"],
                )

            if attack_item:
                self.attack.append(attack_item)
            else:
                log.warning(f"Could not generate Att&ck output for ID: {attack_id}")

        def add_subject(self, **kwargs) -> None:
            """
            This method creates an subject and updates the subject's attributes with the given keyword arguments.
            Then this method adds the subject to the list of subjects for the signature.
            :param kwargs: Key word arguments to be used for updating the subject's attributes
            :return: None
            """
            if all(value is None for value in kwargs.values()):
                return
            if any(getattr(subject, k) == v for subject in self.subjects for k, v in kwargs.items()):
                return
            subject = self.Subject()
            update_object_items(subject, kwargs)
            self.subjects.append(subject)

        def add_process_subject(self, **kwargs) -> None:
            """
            This method creates an subject and updates the process object attribute with the given keyword arguments.
            Then this method adds the subject to the list of subjects for the signature.
            :param kwargs: Key word arguments to be used for updating the process object attribute of an subject
            :return: None
            """
            if all(value is None for value in kwargs.values()):
                return
            subject = self.Subject()
            subject.update_process(**kwargs)
            self.subjects.append(subject)

        def get_subjects(self) -> List[Subject]:
            """
            This method returns the subjects associated with the signature
            :return: The list of subjects associated with the signature
            """
            return self.subjects

        def as_primitives(self) -> Dict[str, Any]:
            """
            This method returns the dictionary representation of the object
            :return: The dictionary representation of the object
            """
            return {
                "process": self.process.as_primitives() if self.process else None,
                "name": self.name,
                "description": self.description,
                "attack": self.attack,
                "subjects": [subject.as_primitives() for subject in self.subjects],
            }

    def __init__(
        self,
        analysis_metadata: AnalysisMetadata = None,
        signatures: List[Signature] = None,
        network_connections: List[NetworkConnection] = None,
        network_dns: List[NetworkDNS] = None,
        network_http: List[NetworkHTTP] = None,
        processes: List[Process] = None,
        sandbox_name: str = None,
        sandbox_version: str = None,
    ) -> None:
        """
        The result ontology for sandbox output
        :param analysis_metadata: Metadata for the analysis
        :param signatures: Signatures that the file may have
        :param network_connections: The IP traffic observed during analysis
        :param network_dns: The DNS traffic observed during analysis
        :param network_http: The HTTP traffic observed during analysis
        :param processes: A list of processes
        :param sandbox_name: The name of the sandbox
        :param sandbox_version: The version of the sandbox
        :return: None
        """
        self.analysis_metadata = (
            analysis_metadata
            if isinstance(analysis_metadata, self.AnalysisMetadata)
            else self.AnalysisMetadata()
        )
        self.signatures = (
            signatures
            if isinstance(signatures, List)
            and all(
                isinstance(signature, SandboxOntology.Signature)
                for signature in signatures
            )
            else []
        )
        self.network_connections: List[NetworkConnection] = (
            network_connections
            if isinstance(network_connections, List)
            and all(
                isinstance(network_connection, NetworkConnection)
                for network_connection in network_connections
            )
            else []
        )
        self.network_dns: List[NetworkDNS] = (
            network_dns
            if isinstance(network_dns, List)
            and all(isinstance(dns, NetworkDNS) for dns in network_dns)
            else []
        )
        self.network_http: List[NetworkHTTP] = (
            network_http
            if isinstance(network_http, List)
            and all(isinstance(http, NetworkHTTP) for http in network_http)
            else []
        )
        self.processes: List[Process] = (
            processes
            if isinstance(processes, List)
            and all(isinstance(process, Process) for process in processes)
            else []
        )
        self.sandbox_name: str = sandbox_name
        self.sandbox_version: str = sandbox_version
        self._guid_process_map: Dict[str, Process] = {}

    def update_analysis_metadata(self, **kwargs) -> None:
        """
        This method updates the analysis_metadata object attribute with the given keyword arguments
        :param kwargs: Key word arguments to be used for updating the analysis_metadata object attribute
        :return: None
        """
        update_object_items(self.analysis_metadata, kwargs)

    def update_machine_metadata(self, **kwargs) -> None:
        """
        This method updates the machine_metadata object attribute with the given keyword arguments
        :param kwargs: Key word arguments to be used for updating the machine_metadata object attribute
        :return: None
        """
        update_object_items(self.analysis_metadata.machine_metadata, kwargs)

    def create_process(self, **kwargs) -> Process:
        """
        This method creates a Process object, assigns it's attributes based on keyword arguments provided,
        and returns the Process object
        :param kwargs: Key word arguments to be used for updating the Process object's attributes
        :return: Process object
        """
        process = Process()
        process.update(**kwargs)

        if not process.objectid.guid:
            process.objectid.assign_guid()
        if not process.pobjectid.guid:
            process.pobjectid.assign_guid()
        if not process.start_time:
            process.set_start_time(float("-inf"))
        if not process.end_time:
            process.set_end_time(float("inf"))
        if not process.objectid.time_observed:
            process.objectid.set_time_observed(process.start_time)
        return process

    def add_process(self, process: Process) -> None:
        """
        This method adds a validated Process object to the list of processes
        :param process: The Process object to be added
        :return: None
        """
        if self._validate_process(process):
            self._guid_process_map[process.objectid.guid] = process
            self.set_parent_details(process)
            self.set_child_details(process)
            self.processes.append(process)
        else:
            log.warning("Invalid process, ignoring...")
            return

    def update_process(self, **kwargs) -> None:
        """
        This method updates a Process object attributes
        :param kwargs: Key word arguments to be used for updating the Process object's attributes
        :return: None
        """
        if all(value is None for value in kwargs.values()):
            return

        if "guid" not in kwargs and "pid" not in kwargs:
            log.warning(
                "You must pass GUID kwarg or a PID kwarg if you want to update a process"
            )
            return
        elif (
            "guid" not in kwargs
            and "pid" in kwargs
            and not ("start_time" in kwargs or "end_time" in kwargs)
        ):
            log.warning(
                "You must pass GUID kwarg or a PID kwarg with a timestamp such as start_time or end_time if you want to update a process."
            )
            return

        # Don't update the parent yet
        parent_keys = ["pguid", "ptag", "ptreeid", "prichid",
                       "ptime_observed", "ppid", "pimage", "pcommand_line", "pobjectid"]
        parent_kwargs = {
            key[1:]: value for key, value in kwargs.items() if key in parent_keys
        }
        kwargs = {
            key: value
            for key, value in kwargs.items()
            if key not in parent_keys
        }

        if "guid" in kwargs:
            process_to_update = self.get_process_by_guid(kwargs["guid"])
            if not process_to_update:
                p = self.create_process(**kwargs)
                self.add_process(p)
                return
            process_to_update.update(**kwargs)
        else:
            timestamp = (
                kwargs["end_time"] if kwargs.get("end_time") else kwargs["start_time"]
            )
            guid = self.get_guid_by_pid_and_time(kwargs["pid"], timestamp)
            if not guid:
                p = self.create_process(**kwargs)
                self.add_process(p)
                return
            process_to_update = self.get_process_by_guid(guid)
            kwargs["guid"] = guid
            process_to_update.update(**kwargs)

        if parent_kwargs.get("guid") or parent_kwargs.get("pobjectid", {}).get("guid"):
            # Only update if ObjectID is not associated with another process
            if any(process_to_update.pobjectid == process.objectid for process in self.get_processes()):
                return
            pguid = parent_kwargs["guid"] if parent_kwargs.get(
                "guid") else parent_kwargs.get("pobjectid", {}).get("guid")
            parent = self.get_process_by_guid(pguid)
            process_to_update.set_parent(parent)

    def update_objectid(self, **kwargs) -> None:
        """
        This method updates an object's ObjectID attributes
        :param kwargs: Key word arguments to be used for updating the object's ObjectID attributes
        :return: None
        """
        if all(value is None for value in kwargs.values()):
            return

        if "guid" not in kwargs:
            log.warning(
                "You must pass GUID kwarg if you want to update a process ObjectID."
            )
            return

        object_to_update = self.get_process_by_guid(kwargs["guid"])
        if not object_to_update:
            object_to_update = self.get_network_connection_by_guid(kwargs["guid"])
            if not object_to_update:
                return

        update_object_items(object_to_update.objectid, kwargs)

    def set_parent_details(self, process: Process) -> None:
        """
        This method sets the parent process's details in the given process
        :param process: The process that will have it's parent's details set
        :return: None
        """
        if process.pobjectid.guid:
            parent = self.get_process_by_guid(process.pobjectid.guid)
            process.set_parent(parent)
        elif process.ppid and process.start_time:
            parent_guid = self.get_guid_by_pid_and_time(
                process.ppid, process.start_time
            )
            parent = self.get_process_by_guid(parent_guid)
            process.set_parent(parent)

    def set_child_details(self, process: Process) -> None:
        """
        This method sets the parent process details for any child processes of the given process
        :param process: The parent process that will be set as the parent for any associated child processes
        :return: None
        """
        if process.objectid.guid:
            child_processes = self.get_processes_by_pguid(process.objectid.guid)
            for child_process in child_processes:
                child_process.set_parent(process)
        # Processes may not have a pguid attribute set, so this is not an elif case
        if process.pid and process.start_time:
            child_processes = self.get_processes_by_ppid_and_time(
                process.pid, process.start_time
            )
            for child_process in child_processes:
                child_process.set_parent(process)

    def get_processes(self) -> List[Process]:
        """
        This method is a getter for the processes attribute
        :return: The value of the processes attribute
        """
        return self.processes

    def get_guid_by_pid_and_time(self, pid: int, timestamp: float) -> Optional[str]:
        """
        This method allows the retrieval of GUIDs based on a process ID and timestamp
        :param pid: The process ID
        :param timestamp: A timestamp between the creation and termination of a process
        :return: The GUID for the given process ID
        """
        process = self.get_process_by_pid_and_time(pid, timestamp)
        if process:
            return process.objectid.guid
        else:
            return None

    def get_processes_by_ppid_and_time(
        self, ppid: int, timestamp: float
    ) -> List[Process]:
        """
        This method allows the retrieval of processes based on a parent process ID and timestamp
        :param ppid: The parent process ID
        :param timestamp: A timestamp between the creation and termination of a process
        :return: The child processes associated for the given parent process ID
        """
        if timestamp is None:
            return None
        return [
            process
            for process in self.get_processes()
            if process.ppid == ppid
            and timestamp <= process.end_time
            and timestamp >= process.start_time
        ]

    def get_pguid_by_pid_and_time(self, pid: int, timestamp: float) -> Optional[str]:
        """
        This method allows the retrieval of the parent process's GUID based on a process ID and timestamp
        :param pid: The process ID
        :param timestamp: A timestamp between the creation and termination of a process
        :return: The parent process's GUID for the given process ID
        """
        process = self.get_process_by_pid_and_time(pid, timestamp)
        if process:
            return process.pobjectid.guid
        else:
            return None

    def is_guid_in_gpm(self, guid: str) -> bool:
        """
        This method confirms if a GUID is in the GUID -> Process map
        :return: A boolean indicating if a GUID is in the GUID -> Process map
        """
        return f"{{{str(UUID(guid)).upper()}}}" in self._get_guids()

    def get_process_by_guid(self, guid: Optional[str]) -> Optional[Process]:
        """
        This method takes a given GUID and returns the associated process
        :param guid: The given GUID that we want an associated process for
        :return: The associated process
        """
        if guid is None:
            return None
        return self._guid_process_map.get(guid.upper())

    def get_process_by_command_line(self, command_line: Optional[str] = None) -> Optional[Process]:
        """
        This method takes a given command line and returns the associated process
        NOTE That this method has a high possibility of not being accurate. If multiple processes use the same
        command line, this method will return the first process.
        :param command_line: The given command line that we want an associated process for
        :return: The associated process
        """
        if not command_line:
            return None

        processes_with_command_line = [process for process in self.get_processes() if process.command_line and (
            command_line == process.command_line or command_line in process.command_line)]
        if not processes_with_command_line:
            return None
        else:
            return processes_with_command_line[0]

    def get_network_connection_by_guid(
        self, guid: Optional[str]
    ) -> Optional[NetworkConnection]:
        """
        This method takes a given GUID and returns the associated network connection
        :param guid: The given GUID that we want an associated network connection for
        :return: The associated network connection
        """
        if guid is None:
            return None

        network_connections_with_guid = [
            network_connection
            for network_connection in self.get_network_connections()
            if network_connection.objectid.guid == guid
        ]

        if not network_connections_with_guid:
            return None
        else:
            return network_connections_with_guid[0]

    def get_process_by_pid_and_time(
        self, pid: Optional[int], timestamp: Optional[float]
    ) -> Optional[Process]:
        """
        This method allows the retrieval of a process based on a process ID and timestamp
        :param pid: The process ID
        :param timestamp: A timestamp between the creation and termination of a process
        :return: The process for the given process ID
        """
        if pid is None or timestamp is None:
            return None
        processes: List[Process] = [
            process
            for process in self.get_processes()
            if process.pid == pid
            and timestamp <= process.end_time
            and timestamp >= process.start_time
        ]
        if not processes:
            return None
        elif len(processes) > 1:
            log.warning("Map is invalid")
            return None
        else:
            return processes[0]

    def get_processes_by_pguid(self, pguid: Optional[str]) -> List[Process]:
        """
        This method takes a given parent process GUID and returns the child processes
        :param guid: The given parent process GUID that we want the child processes for
        :return: The child processes
        """
        if pguid is None:
            return []
        return [
            process
            for process in self.get_processes()
            if process.pobjectid.guid == pguid
        ]

    def create_network_connection(self, **kwargs) -> NetworkConnection:
        """
        This method creates a NetworkConnection object, assigns it's attributes based on keyword arguments provided,
        and returns the NetworkConnection object
        :param kwargs: Key word arguments to be used for updating the NetworkConnection object's attributes
        :return: NetworkConnection object
        """
        network_connection = NetworkConnection()
        network_connection.update(**kwargs)
        return network_connection

    def add_network_connection(self, network_connection: NetworkConnection) -> None:
        """
        This method adds a NetworkConnection object to the list of network connections
        :param network_connection: The NetworkConnection object to be added
        :return: None
        """
        # Check if network_connection.process needs linking
        if network_connection.process:
            if network_connection.process.objectid.guid:
                guid = network_connection.process.objectid.guid
            else:
                guid = self.get_guid_by_pid_and_time(
                    network_connection.process.pid,
                    network_connection.process.start_time,
                )
            process_to_point_to = self.get_process_by_guid(guid)
            # If we cannot link a process to this network connection, then don't include the process
            network_connection.set_process(process_to_point_to)

        domain = self.get_domain_by_destination_ip(network_connection.destination_ip)
        network_connection.create_tag(domain)

        self.network_connections.append(network_connection)

    def get_network_connections(self) -> List[NetworkConnection]:
        """
        This method returns the network connections
        :return: The list of network connections
        """
        return self.network_connections

    def get_network_connection_by_pid(self, pid: int) -> List[NetworkConnection]:
        """
        This method allows the retrieval of network connections that match a certain process ID
        :param pid: The process ID
        :return: A list of signatures that match the process pid
        """
        return [
            network_connection
            for network_connection in self.get_network_connections()
            if getattr(network_connection.process, "pid", None) == pid
        ]

    def get_network_connection_by_details(
        self,
        source_ip: str,
        source_port: int,
        destination_ip: str,
        destination_port: int,
        direction: str,
        transport_layer_protocol: str,
    ) -> NetworkConnection:
        """
        This method finds an existing network connection based on specific details
        :param source_ip: The source IP of the network connection
        :param source_port: The source port of the network connection
        :param destination_ip: The destination IP of the network connection
        :param destination_port: The destination port of the network connection
        :param direction: The direction of the network connection
        :param transport_layer_protocol: The transport layer protocol of the connection
        :return: The matching network connection, if it exists
        """
        # All or nothing!
        if any(
                item is None
                for item in
                [source_ip, source_port, destination_ip, destination_port, direction, transport_layer_protocol]):
            return None
        for network_connection in self.get_network_connections():
            if (
                network_connection.source_ip == source_ip
                and network_connection.source_port == source_port
                and network_connection.destination_ip == destination_ip
                and network_connection.destination_port == destination_port
                and network_connection.direction == direction
                and network_connection.transport_layer_protocol == transport_layer_protocol
            ):
                return network_connection
        return None

    def create_network_dns(self, **kwargs) -> NetworkDNS:
        """
        This method creates a NetworkDNS object, assigns it's attributes based on keyword arguments provided,
        and returns the NetworkDNS object
        :param kwargs: Key word arguments to be used for updating the NetworkDNS object's attributes
        :return: NetworkDNS object
        """
        network_dns = NetworkDNS()
        if "connection_details" in kwargs:
            network_dns.set_network_connection(kwargs.pop("connection_details"))
        update_object_items(network_dns, kwargs)
        return network_dns

    def add_network_dns(self, dns: NetworkDNS) -> None:
        """
        This method adds a NetworkDNS object to the list of network DNS calls
        :param dns: The NetworkDNS object to be added
        :return: None
        """
        # Check if connection_details needs linking
        if dns.connection_details:
            network_connection_to_point_to = self.get_network_connection_by_details(
                dns.connection_details.source_ip,
                dns.connection_details.source_port,
                dns.connection_details.destination_ip,
                dns.connection_details.destination_port,
                dns.connection_details.direction,
                dns.connection_details.transport_layer_protocol,
            )
            if network_connection_to_point_to:
                dns.set_network_connection(network_connection_to_point_to)
            else:
                # Autofill default fields
                if not dns.connection_details.destination_port:
                    dns.update_connection_details(destination_port=53)
                if not dns.connection_details.direction:
                    dns.update_connection_details(direction="outbound")
                if not dns.connection_details.transport_layer_protocol:
                    dns.update_connection_details(transport_layer_protocol="udp")

                self.add_network_connection(dns.connection_details)

        dns.connection_details.create_tag(dns.domain)
        self.network_dns.append(dns)

    def get_network_dns(self) -> List[NetworkDNS]:
        """
        This method returns the network dns
        :return: The list of network dns
        """
        return self.network_dns

    def get_domain_by_destination_ip(self, ip: str) -> Optional[str]:
        """
        This method returns domains associated with a given destination IP
        :param ip: The IP for which an associated domain is requested
        :return: The domain associated with the given destination IP
        """
        domains = [dns.domain for dns in self.network_dns if ip in dns.resolved_ips]
        if domains:
            return domains[0]
        else:
            return None

    def get_destination_ip_by_domain(self, domain: str) -> Optional[str]:
        """
        This method returns a destination ip associated with a given domain
        :param domain: The domain for which an associated IP is requested
        :return: The IP associated with the given domain
        """
        ips = [dns.resolved_ips[0] for dns in self.network_dns if domain == dns.domain]
        if ips:
            return ips[0]
        else:
            return None

    def create_network_http(self, **kwargs) -> NetworkHTTP:
        """
        This method creates a NetworkHTTP object, assigns it's attributes based on keyword arguments provided,
        and returns the NetworkHTTP object
        :param kwargs: Key word arguments to be used for updating the NetworkHTTP object's attributes
        :return: NetworkHTTP object
        """
        network_http = NetworkHTTP()
        if "connection_details" in kwargs:
            network_http.set_network_connection(kwargs.pop("connection_details"))
        update_object_items(network_http, kwargs)
        return network_http

    def add_network_http(self, http: NetworkHTTP) -> None:
        """
        This method adds a NetworkHTTP object to the list of network HTTP calls
        :param http: The NetworkHTTP object to be added
        :return: None
        """
        # Check if connection_details needs linking
        if http.connection_details:
            network_connection_to_point_to = self.get_network_connection_by_details(
                http.connection_details.source_ip,
                http.connection_details.source_port,
                http.connection_details.destination_ip,
                http.connection_details.destination_port,
                http.connection_details.direction,
                http.connection_details.transport_layer_protocol,
            )
            if network_connection_to_point_to:
                http.set_network_connection(network_connection_to_point_to)
            else:
                # Autofill default fields
                if not http.connection_details.destination_port:
                    http.update_connection_details(destination_port=80)
                if not http.connection_details.direction:
                    http.update_connection_details(direction="outbound")
                if not http.connection_details.transport_layer_protocol:
                    http.update_connection_details(transport_layer_protocol="tcp")

                self.add_network_connection(http.connection_details)

        self.network_http.append(http)

    def get_network_http(self) -> List[NetworkHTTP]:
        """
        This method returns the network HTTP
        :return: The list of network HTTP
        """
        return self.network_http

    def get_network_http_by_path(self, path: str) -> Optional[NetworkHTTP]:
        """
        This method returns the network HTTP call associated with a path
        :param path: The path to a response/request body file
        :return: The associated network HTTP call for the given path
        """
        network_http_with_path = [
            http
            for http in self.get_network_http()
            if http.response_body_path == path or http.request_body_path == path
        ]
        if not network_http_with_path:
            return None
        else:
            return network_http_with_path[0]

    def get_network_http_by_details(
            self, request_uri: str, request_method: str, request_headers: Dict[str, str]) -> Optional[NetworkHTTP]:
        """
        This request_method gets a network http call by request URI, request_method and request headers
        :param request_uri: The URI of the request
        :param request_method: The request_method used for the HTTP request
        :param request_headers: The headers of the request
        :return: The network http call (should one exist) that matches these details
        """
        network_http_with_details = [
            http for http in self.get_network_http()
            if http.request_uri == request_uri and
            http.request_method == request_method and
            http.request_headers == request_headers
        ]
        if not network_http_with_details:
            return None
        else:
            return network_http_with_details[0]

    def create_signature(self, **kwargs) -> Signature:
        """
        This method creates a Signature object, assigns it's attributes based on keyword arguments provided,
        and returns the Signature object
        :param kwargs: Key word arguments to be used for updating the Signature object's attributes
        :return: Signature object
        """
        signature = SandboxOntology.Signature()
        if "description" in kwargs:
            kwargs["description"] = kwargs["description"].lower()
        update_object_items(signature, kwargs)
        return signature

    def add_signature(self, signature: Signature) -> None:
        """
        This method adds a Signature object to the list of signatures
        :param signature: The Signature object to be added
        :return: None
        """
        if signature.process:
            if signature.process.objectid.guid:
                guid = signature.process.objectid.guid
            else:
                guid = self.get_guid_by_pid_and_time(
                    signature.process.pid, signature.process.start_time
                )
            process_to_point_to = self.get_process_by_guid(guid)
<<<<<<< HEAD
            if process_to_point_to:
                signature.set_process(process_to_point_to)
=======
            signature.set_process(process_to_point_to)
>>>>>>> 64832002

        for subject in signature.subjects:
            if subject.process:
                if subject.process.objectid.guid:
                    guid = subject.process.objectid.guid
                else:
                    guid = self.get_guid_by_pid_and_time(
                        subject.process.pid, subject.process.start_time
                    )
                process_to_point_to = self.get_process_by_guid(guid)
                if process_to_point_to:
                    subject.set_process(process_to_point_to)
        self.signatures.append(signature)

    def get_signatures(self) -> List[Signature]:
        """
        This method is a getter for the signatures attribute
        :return: The value of the signatures attribute
        """
        return self.signatures

    def get_signatures_by_pid(self, pid: int) -> List[Signature]:
        """
        This method allows the retrieval of signatures that match a certain process ID
        :param pid: The process ID
        :return: A list of signatures that match the process pid
        """
        return [
            signature
            for signature in self.signatures
            if getattr(signature.process, "pid", None) == pid
        ]

    def set_sandbox_name(self, sandbox_name) -> None:
        """
        This method sets the sandbox name attribute
        :param sandbox_name: The new value of the sandbox name
        :return: None
        """
        self.sandbox_name = sandbox_name

    def set_sandbox_version(self, sandbox_version) -> None:
        """
        This method sets the sandbox version attribute
        :param sandbox_version: The new value of the sandbox version
        :return: None
        """
        self.sandbox_version = sandbox_version

    def as_primitives(self) -> Dict[str, Any]:
        """
        This method returns the dictionary representation of the object
        :return: The dictionary representation of the object
        """
        return {
            "analysis_metadata": self.analysis_metadata.as_primitives(),
            "signatures": [signature.as_primitives() for signature in self.signatures],
            "network_connections": [
                network_connection.as_primitives()
                for network_connection in self.network_connections
            ],
            "network_dns": [
                network_dns.as_primitives() for network_dns in self.network_dns
            ],
            "network_http": [
                network_http.as_primitives() for network_http in self.network_http
            ],
            "processes": [process.as_primitives() for process in self.processes],
            "sandbox_name": self.sandbox_name,
            "sandbox_version": self.sandbox_version,
        }

    def get_events(self, safelist: List[str] = None) -> List[Union[Process, NetworkConnection]]:
        """
        This method gets all process and network events, sorts them by time observed, and returns a list
        :param safelist: A list of safe treeids
        :return: A sorted list of all process and network events
        """
        if safelist is None:
            safelist: List[str] = []

        events = [process for process in self.processes
                  if process.start_time is not None and process.objectid.treeid not in safelist] + [network_connection
                                                                                                    for network_connection in self.network_connections
                                                                                                    if network_connection.objectid.time_observed is not None and network_connection.objectid.treeid
                                                                                                    not in safelist]
        return self._sort_things_by_time_observed(events)

    def get_non_safelisted_processes(self, safelist: List[str]) -> List[Process]:
        """
        This method filters events by their tree ID and returns the remaining events
        :param safelist: All of the safe leaf tree IDs (the safelist)
        :return: A list of non-safelisted process
        """
        # NOTE: This method must be called once tree IDs have been added to the process_event_dicts, most likely
        # through calculating the process tree
        filtered_processes = [
            process
            for process in self.get_processes()
            if process.objectid.treeid not in safelist
        ]
        sorted_filtered_processes = self._sort_things_by_time_observed(
            filtered_processes
        )
        return sorted_filtered_processes

    def get_process_tree(self, safelist: List[str] = None) -> List[Dict[str, Any]]:
        """
        This method generates the event tree
        :return: The event tree
        """
        if safelist is None:
            safelist: List[str] = []
        events = self.get_events()
        events_dict = self._convert_events_to_dict(events)
        tree = self._convert_events_dict_to_tree(events_dict)
        self._create_treeids(tree)
        if safelist:
            tree = SandboxOntology._filter_event_tree_against_safe_treeids(
                tree, safelist
            )
        return tree

    def get_process_tree_result_section(
        self, safelist: List[str] = None
    ) -> ResultProcessTreeSection:
        """
        This method creates the Typed ResultSection for Process (Event) Trees
        :param safelist: A safelist of tree IDs that is to be applied to the events
        :return: The Typed ResultSection for the Process (Event) Tree
        """
        if safelist is None:
            safelist: List[str] = []
        tree = self.get_process_tree(safelist)
        items: List[ProcessItem] = []
        for event in tree:
            # A telltale sign that the event is a NetworkConnection
            if "process" in event:
                # event is a NetworkConnection, we don't want this in the process tree result section, only the counts
                continue
            self._convert_event_tree_to_result_section(items, event, safelist)
        process_tree_result_section = ResultProcessTreeSection("Spawned Process Tree")
        for item in items:
            process_tree_result_section.add_process(item)
        return process_tree_result_section

    def load_from_json(self, json: Dict[str, Any]) -> None:
        """
        This method takes a given json and sets the corresponding attributes to those values
        :param json: The the given json representation of the sandbox ontology
        :return: None
        """
        self.analysis_metadata.load_from_json(json["analysis_metadata"])
        for signature in json["signatures"]:
            self.signatures.append(self._load_signature_from_json(signature))
        for network_connection in json["network_connections"]:
            self.network_connections.append(
                self._load_network_connection_from_json(network_connection)
            )
        for dns in json["network_dns"]:
            self.network_dns.append(self._load_network_dns_from_json(dns))
        for http in json["network_http"]:
            self.network_http.append(self._load_network_http_from_json(http))
        for process in json["processes"]:
            self.processes.append(self._load_process_from_json(process))
        self.sandbox_name = json["sandbox_name"]
        self.sandbox_version = json["sandbox_version"]

    @staticmethod
    def handle_artifacts(
        artifact_list: List[Dict[str, Any]],
        request: ServiceRequest,
        collapsed: bool = False,
    ) -> ResultSection:
        """
        Goes through each artifact in artifact_list, uploading them and adding result sections accordingly
        :param artifact_list: List of dictionaries that each represent an artifact
        :param collapsed: A flag used for indicating if the Sandbox Artifacts ResultSection should be collapsed or not
        :return: A ResultSection containing any Artifact ResultSections
        """

        validated_artifacts = SandboxOntology._validate_artifacts(artifact_list)

        artifacts_result_section = ResultSection(
            "Sandbox Artifacts", auto_collapse=collapsed
        )

        for artifact in validated_artifacts:
            SandboxOntology._handle_artifact(artifact, artifacts_result_section)

            if artifact.to_be_extracted:
                try:
                    request.add_extracted(
                        artifact.path, artifact.name, artifact.description
                    )
                except MaxExtractedExceeded:
                    # To avoid errors from being raised when too many files have been extracted
                    pass
            else:
                request.add_supplementary(
                    artifact.path, artifact.name, artifact.description
                )

        return (
            artifacts_result_section if artifacts_result_section.subsections else None
        )

    def _get_guids(self) -> List[str]:
        """
        This method gets a list of GUIDs from the GUID - PID map
        :return: A list of GUIDs
        """
        return list(self._guid_process_map.keys())

    def _validate_process(self, process: Process) -> bool:
        """
        This method validates a Process object
        :param process: A Process object to be validated
        :return: A boolean flag indicating that Process is valid
        """
        # Grab pids and guids to use for validation
        pids: List[int] = [
            process.pid
            for process in self._guid_process_map.values()
            if process.pid is not None
        ]
        guids: List[str] = list(self._guid_process_map.keys())

        if process.objectid.guid is None and process.pid is None:
            log.warning("Process requires at least a GUID or a PID, skipping...")
            return False
        elif not process.objectid.guid and process.pid not in pids:
            # This means we have a unique process that is not yet in the lookup table.
            # Before we add it, assign a GUID to it.
            process.objectid.assign_guid()
        elif process.objectid.guid in guids and process.pid in pids:
            # We cannot have two items in the table that share process IDs and GUIDs
            log.warning("Duplicate process, skipping...")
            return False
        elif process.objectid.guid in guids and process.pid not in pids:
            # We cannot have two items in the table that share GUIDs
            log.warning("Duplicate process, skipping...")
            return False
        elif process.objectid.guid not in guids and process.pid in pids:
            # We can have two items in the table that share PIDs that don't share GUIDs
            # Further validation is required
            return self._handle_pid_match(process)
        else:
            # process.guid and process.guid not in guids and process.pid not in pids
            # We have a unique process that is not yet in the lookup table and has a GUID.
            # Add it!
            pass
        return True

    def _handle_pid_match(self, process: Process) -> bool:
        """
        This method is a deeper step in process validation for processes that share IDs
        :param process: A Process object that shares an ID with another Process object in the lookup table
        :return: A boolean indicating if process is a valid entry
        """
        valid_entry = False
        # We only care about processes that share process IDs
        processes_with_common_pids = [
            validated_process
            for validated_process in self.processes
            if validated_process.pid == process.pid
        ]

        if not processes_with_common_pids:
            return True

        for process_with_common_pid in processes_with_common_pids:
            if (
                process_with_common_pid.start_time == process.start_time
                and process_with_common_pid.end_time == process.end_time
            ):
                # We cannot have multiple processes that share IDs that took place at the same time
                continue
            elif (
                process.start_time >= process_with_common_pid.end_time
                or process.end_time <= process_with_common_pid.start_time
            ):
                # We can only have multiple processes that share IDs if they did not take place at the same time
                valid_entry = True
            else:
                # We cannot have multiple processes that share IDs that have overlapping time ranges
                continue
        return valid_entry

    def _remove_process(self, process: Process) -> None:
        """
        This method takes a process and removes it from the current processes, if it exists
        :param process: The process to be removed
        :return: None
        """
        try:
            self.processes.remove(process)
        except ValueError:
            return

    def _remove_network_http(self, network_http: NetworkHTTP) -> None:
        """
        This method takes a network_http and removes it from the current network_http calls, if it exists
        :param network_http: The network_http to be removed
        :return: None
        """
        try:
            self.network_http.remove(network_http)
        except ValueError:
            return

    def _remove_network_dns(self, network_dns: NetworkDNS) -> None:
        """
        This method takes a network_dns and removes it from the current network_dns calls, if it exists
        :param network_dns: The network_dns to be removed
        :return: None
        """
        try:
            self.network_dns.remove(network_dns)
        except ValueError:
            return

    def _remove_network_connection(self, network_connection: NetworkConnection) -> None:
        """
        This method takes a network_connection and removes it from the current network_connections, if it exists
        :param network_connection: The network_connection to be removed
        :return: None
        """
        try:
            self.network_connections.remove(network_connection)
        except ValueError:
            return

    def _remove_signature(self, signature: Signature) -> None:
        """
        This method takes a signature and removes it from the current signatures, if it exists
        :param signature: The signature to be removed
        :return: None
        """
        try:
            self.signatures.remove(signature)
        except ValueError:
            return

    def _load_process_from_json(self, json: Dict[str, Any]) -> Process:
        """
        This method takes a given json and sets the corresponding attributes to those values
        :param json: The the given json representation of the process
        :return: A process object
        """
        process = self.create_process(**json)
        return process

    def _load_signature_from_json(self, json: Dict[str, Any]) -> Signature:
        """
        This method takes a given json and sets the corresponding attributes to those values
        :param json: The the given json representation of the signature
        :return: A signature object
        """
        process = json.pop("process")
        subjects = json.pop("subjects")
        signature = self.create_signature(**json)
        if process:
            signature.update_process(**process)
        if subjects:
            for subject in subjects:
                subject_process = subject.pop("process")
                if subject_process:
                    signature.add_process_subject(**subject_process)
                else:
                    signature.add_subject(**subject)
        return signature

    def _load_network_connection_from_json(
        self, json: Dict[str, Any]
    ) -> NetworkConnection:
        """
        This method takes a given json and sets the corresponding attributes to those values
        :param json: The the given json representation of the network connection
        :return: A network connection object
        """
        process = json.pop("process")
        network_connection = self.create_network_connection(**json)
        if process:
            network_connection.update_process(**process)
        return network_connection

    def _load_network_dns_from_json(self, json: Dict[str, Any]) -> NetworkDNS:
        """
        This method takes a given json and sets the corresponding attributes to those values
        :param json: The the given json representation of the network dns
        :return: A network dns object
        """
        connection_details = json.pop("connection_details")
        network_dns = self.create_network_dns(**json)
        if connection_details:
            process = connection_details.pop("process")
            network_dns.connection_details.update(**connection_details)
            if process:
                network_dns.update_process(**process)
        return network_dns

    def _load_network_http_from_json(self, json: Dict[str, Any]) -> NetworkHTTP:
        """
        This method takes a given json and sets the corresponding attributes to those values
        :param json: The the given json representation of the network http
        :return: A network http object
        """
        connection_details = json.pop("connection_details")
        network_http = self.create_network_http(**json)
        if connection_details:
            process = connection_details.pop("process")
            network_http.connection_details.update(**connection_details)
            if process:
                network_http.update_process(**process)
        return network_http

    @staticmethod
    def _sort_things_by_time_observed(
        things_to_sort_by_time_observed: List[Union[Process, NetworkConnection, Dict]]
    ) -> List[Any]:
        """
        This method sorts a list of things by their time_observeds
        :param things_to_sort_by_time_observed: A list of things to sort by time_observed
        :return: A list of things that have been sorted by time_observed
        """
        if not things_to_sort_by_time_observed:
            return []

        # If every item is a dictionary, then use key lookups
        if all(
            isinstance(thing_to_sort_by_time_observed, Dict)
            for thing_to_sort_by_time_observed in things_to_sort_by_time_observed
        ):

            if any(
                thing_to_sort_by_time_observed["objectid"]["time_observed"] is None
                for thing_to_sort_by_time_observed in things_to_sort_by_time_observed
            ):
                log.warning("All ObjectID time_observed values must not be None...")
                return things_to_sort_by_time_observed

            def time_observed(x):
                return x["objectid"]["time_observed"]

        else:

            if any(
                thing_to_sort_by_time_observed.objectid.time_observed is None
                for thing_to_sort_by_time_observed in things_to_sort_by_time_observed
            ):
                log.warning("All ObjectID time_observed values must not be None...")
                return things_to_sort_by_time_observed

            def time_observed(x):
                return x.objectid.time_observed

        sorted_things = sorted(things_to_sort_by_time_observed, key=time_observed)
        return sorted_things

    @staticmethod
    def _convert_events_to_dict(
        events: List[Union[Process, NetworkConnection]]
    ) -> Dict[str, Any]:
        """
        This method converts events to dictionaries
        :param events: A list of validated event objects
        :return: A dictionary representing the event objects
        """
        events_dict = {}

        if any([event.objectid.guid is None for event in events]):
            log.warning("All events must have a GUID at the ObjectID level...")
            return events_dict

        for event in events:
            events_dict[event.objectid.guid] = event.as_primitives()

        return events_dict

    @staticmethod
    def _convert_events_dict_to_tree(
        events_dict: Dict[str, Any] = None
    ) -> List[Dict[str, Any]]:
        """
        This method converts a dictionary representing events into a tree by using pid/ppid or guid/pguid
        pairs for linking
        :param events_dict: A dictionary of events
        :return: A list of event tree roots, each which their respective branches and leaves
        """
        root = {
            "children": [],
        }
        sorted_events = SandboxOntology._sort_things_by_time_observed(
            list(events_dict.values())
        )
        events_seen = []

        for e in sorted_events:
            if "children" not in e:
                e["children"] = []

            # This the main difference between Process and NetworkConnection
            pguid = None
            if "pobjectid" in e and e["pobjectid"]["guid"]:
                # This is a Process
                pguid = e["pobjectid"]["guid"]
            elif "process" in e and e["process"] and e["process"]["objectid"]["guid"]:
                # This is a NetworkConnection
                pguid = e["process"]["objectid"]["guid"]

            if pguid and pguid in events_seen:
                events_dict[pguid]["children"].append(e)
            else:
                root["children"].append(e)

            events_seen.append(e["objectid"]["guid"])

        return SandboxOntology._sort_things_by_time_observed(root["children"])

    def _convert_event_tree_to_result_section(
        self,
        items: List[ProcessItem],
        event: Dict[str, Any],
        safelist: List[str],
        parent: Optional[ProcessItem] = None,
    ) -> None:
        """
        This method converts the event tree into a ResultSection using recursion
        :param items: A list of ProcessItem objects
        :param event: A dictionary representing the Process to be converted
        :param safelist: A safelist of tree IDs that is to be applied to the events
        :param parent: The ProcessItem of the event to be converted
        :return: None
        """
        e = ProcessItem(
            pid=event["pid"],
            name=event["image"],
            cmd=event["command_line"],
        )
        e.add_network_events(len(self.get_network_connection_by_pid(e.pid)))
        # TODO
        # e.add_file_events(len(self.get_file_events_by_pid(e.pid)))
        # e.add_registry_events(len(self.get_registry_events_by_pid(e.pid)))

        if event.get("treeid") in safelist:
            e.safelist()

        for signature in self.get_signatures_by_pid(event["pid"]):
            e.add_signature(signature.name, signature.score)

        for child in event["children"][:]:
            # A telltale sign that the event is a NetworkConnection
            if "process" in child:
                # event is a NetworkConnection, we don't want this in the process tree result section, only the counts
                pass
            else:
                self._convert_event_tree_to_result_section(items, child, safelist, e)
            event["children"].remove(child)

        if not event["children"] and not parent:
            items.append(e)
        elif not event["children"] and parent:
            parent.add_child_process(e)

    def _create_hashed_node(
        self, parent_treeid: str, parent_richid: str, node: Dict[str, Any]
    ) -> None:
        """
        This method takes a single node and hashes node attributes.
        Recurses through children to do the same.
        :param parent_treeid: A string representing the tree id
        :param parent_richid: A string representing the rich id
        :param node: A dictionary representing the node to hash
        :return: None
        """
        children = node["children"]

        tag = node["objectid"].get("tag", "notag")
        value_to_create_hash_from = (parent_treeid + tag).encode()
        sha256sum = sha256(value_to_create_hash_from).hexdigest()
        node["objectid"]["treeid"] = sha256sum

        if parent_richid:
            richid = f"{parent_richid}>{tag}"
        elif node.get("pobjectid", {}).get("richid"):
            richid = f"{node['pobjectid']['richid']}>{tag}"
        elif node.get("pobjectid", {}).get("tag"):
            richid = f"{node['pobjectid']['tag']}>{tag}"
        else:
            richid = tag
        node["objectid"]["richid"] = richid

        if node["objectid"].get("guid"):
            self.update_objectid(
                guid=node["objectid"]["guid"], treeid=sha256sum, richid=richid
            )

        for child in children:
            self._create_hashed_node(sha256sum, richid, child)

    def _create_treeids(self, process_tree: List[Dict[str, Any]]) -> None:
        """
        This method creates tree IDs for each node in the process tree
        :param process_tree: A list of dictionaries where each dictionary represents a root.
        :return: None
        """
        for root in process_tree:
            self._create_hashed_node("", "", root)

    @staticmethod
    def _remove_safe_leaves_helper(
        node: Dict[str, Any], safe_treeids: List[str]
    ) -> Union[str, None]:
        """
        This method is used to recursively remove safe branches from the given node. It removes a branch from the leaf
        up until it is reaches a node that is not safelisted
        :param node: A dictionary of a process tree node (root)
        :param safe_treeids: All of the safe leaf tree IDs (the safelist)
        :return: Returns the string representing the node's hash for the purpose of recursive removal,
                 or returns None if the removal is complete
        """
        children: List[Dict[str, Any]] = node["children"]
        num_removed = 0
        for index, _ in enumerate(children):
            child_to_operate_on = children[index - num_removed]
            hash_to_remove = SandboxOntology._remove_safe_leaves_helper(
                child_to_operate_on, safe_treeids
            )
            if (
                hash_to_remove
                and hash_to_remove == child_to_operate_on["objectid"]["treeid"]
            ):
                children.remove(child_to_operate_on)
                num_removed += 1
                # We need to overwrite the hash of the parent node with the hash to remove to that it will be
                # removed from the tree as well.
                if not children:
                    node["objectid"]["treeid"] = hash_to_remove

        if not children:
            treeid = node["objectid"]["treeid"]
            if treeid in safe_treeids:
                return treeid
            else:
                return None

    @staticmethod
    def _remove_safe_leaves(
        process_tree: List[Dict[str, Any]], safe_treeids: List[str]
    ) -> None:
        """
        This method checks each leaf's hash against the safe tree IDs and removes safe branches from the process tree
        :param process_tree: A list of dictionaries where each dictionary represents a root.
        :param safe_treeids: A list containing the tree IDs of each safe branch
        :return: None
        """
        for root in process_tree[:]:
            _ = SandboxOntology._remove_safe_leaves_helper(root, safe_treeids)
            if root["objectid"]["treeid"] in safe_treeids and not root["children"]:
                process_tree.remove(root)

    @staticmethod
    def _filter_event_tree_against_safe_treeids(
        event_tree: List[Dict[str, Any]], safe_treeids: List[str]
    ) -> List[Dict[str, Any]]:
        """
        This method takes an event tree and a list of safe process tree tree IDs, and filters out safe process roots
        in the tree.
        :param event_tree: A list of processes in a tree structure
        :param safe_treeids: A List of tree IDs representing safe leaf nodes/branches
        :return: A list of processes in a tree structure, with the safe branches filtered out
        """
        SandboxOntology._remove_safe_leaves(event_tree, safe_treeids)
        return event_tree

    @staticmethod
    def _validate_artifacts(
        artifact_list: List[Dict[str, Any]] = None
    ) -> List[Artifact]:
        """
        This method validates a list of unvalidated artifacts
        :param artifact_list: A list of unvalidated artifacts
        :return: A list of validated artifacts
        """
        if artifact_list is None:
            artifact_list = []

        validated_artifacts = []
        for artifact in artifact_list:
            validated_artifact = Artifact(
                name=artifact["name"],
                path=artifact["path"],
                description=artifact["description"],
                to_be_extracted=artifact["to_be_extracted"],
            )
            validated_artifacts.append(validated_artifact)
        return validated_artifacts

    @staticmethod
    def _handle_artifact(
        artifact: Artifact = None, artifacts_result_section: ResultSection = None
    ) -> None:
        """
        This method handles a single artifact and creates a ResultSection for the artifact, if appropriate
        :param artifact: An artifact object
        :param artifacts_result_section: A master ResultSection that will contain the ResultSection created for the
        given artifact
        :return: None
        """
        if artifact is None:
            raise Exception("Artifact cannot be None")

        artifact_result_section = None

        for regex in [HOLLOWSHUNTER_EXE_REGEX, HOLLOWSHUNTER_DLL_REGEX]:
            pattern = compile(regex)
            if pattern.match(artifact.name):

                artifact_result_section = next(
                    (
                        subsection
                        for subsection in artifacts_result_section.subsections
                        if subsection.title_text == HOLLOWSHUNTER_TITLE
                    ),
                    None,
                )

                if artifact_result_section is None:
                    artifact_result_section = ResultSection(HOLLOWSHUNTER_TITLE)
                    artifact_result_section.set_heuristic(17)
                    artifact_result_section.add_line(
                        "HollowsHunter dumped the following:"
                    )

                artifact_result_section.add_line(f"\t- {artifact.name}")
                artifact_result_section.add_tag(
                    "dynamic.process.file_name", artifact.name
                )
                # As of right now, heuristic ID 17 is associated with the Injection category in the Cuckoo service
                if regex in [HOLLOWSHUNTER_EXE_REGEX]:
                    artifact_result_section.heuristic.add_signature_id(
                        "hollowshunter_exe"
                    )
                elif regex in [HOLLOWSHUNTER_DLL_REGEX]:
                    artifact_result_section.heuristic.add_signature_id(
                        "hollowshunter_dll"
                    )

        if (
            artifact_result_section is not None
            and artifact_result_section not in artifacts_result_section.subsections
        ):
            artifacts_result_section.add_subsection(artifact_result_section)

    def _set_item_times(self, item: Union[Process, ObjectID]) -> None:
        """
        This method sets the item times to values that the ODM can handle
        :param item: An item, either a Process or an ObjectID, whose times will be validated
        :return: None
        """
        if item is None:
            return
        if isinstance(item, Process):
            if item.start_time == float("-inf"):
                item.set_start_time(self.analysis_metadata.start_time)
            if item.end_time == float("inf"):
                item.set_end_time(self.analysis_metadata.end_time)
            if item.objectid.time_observed == float("-inf"):
                item.objectid.set_time_observed(self.analysis_metadata.start_time)
            if item.objectid.time_observed == float("inf"):
                item.objectid.set_time_observed(self.analysis_metadata.end_time)
        elif isinstance(item, ObjectID):
            if item.time_observed == float("-inf"):
                item.set_time_observed(self.analysis_metadata.start_time)
            if item.time_observed == float("inf"):
                item.set_time_observed(self.analysis_metadata.end_time)
        else:
            log.warning(f"Given object {item} is neither Process or ObjectID...")

    def _remove_safelisted_processes(self, safelist: List[str]) -> None:
        """
        This method removes all safelisted processes and all activities associated with those processes
        :return: None
        """
        safelisted_processes = [process for process in self.get_processes() if process.objectid.treeid in safelist]
        safelisted_network_http = [http for http in self.get_network_http()
                                   if http.connection_details.process in safelisted_processes]
        safelisted_network_dns = [dns for dns in self.get_network_dns()
                                  if dns.connection_details.process in safelisted_processes]
        safelisted_network_connections = [nc for nc in self.get_network_connections()
                                          if nc.process in safelisted_processes]
        safelisted_signatures = [sig for sig in self.get_signatures() if sig.process in safelisted_processes]
        # TODO Somehow get safelisted subjects
        # safelisted_signatures = [sig for sig in self.get_signatures() if sig.process in safelisted_processes]
        for safelisted_http in safelisted_network_http:
            self._remove_network_http(safelisted_http)
        for safelisted_dns in safelisted_network_dns:
            self._remove_network_dns(safelisted_dns)
        for safelisted_conn in safelisted_network_connections:
            self._remove_network_connection(safelisted_conn)
        for safelisted_signature in safelisted_signatures:
            self._remove_signature(safelisted_signature)
        for safelisted_process in safelisted_processes:
            self._remove_process(safelisted_process)

    def preprocess_ontology(self, safelist: List[str] = None, from_main: bool = False, so_json: str = None) -> None:
        """
        This method preprocesses the ontology before it gets validated by Assemblyline's base ODM
        :param from_main: A boolean flag that indicates if this method is being run from __main__
        :param so_json: The path to the json file that represents the Sandbox Ontology
        :return: None
        """
        if safelist is None:
            safelist: List[str] = []

        # DEBUGGING case
        if from_main:
            from assemblyline.odm.models.ontology.types.sandbox import Sandbox
            from json import loads

            with open(so_json, "r") as f:
                file_contents = loads(f.read())

            self.load_from_json(file_contents)
            for process in self.get_processes():
                self._set_item_times(process)

            for signature in self.get_signatures():
                self._set_item_times(signature.process)
                for subject in signature.get_subjects():
                    self._set_item_times(subject.process)

            for network_connection in self.get_network_connections():
                self._set_item_times(network_connection.process)

            for dns in self.get_network_dns():
                self._set_item_times(dns.connection_details.process)

            for http in self.get_network_http():
                self._set_item_times(http.connection_details.process)

            self._remove_safelisted_processes(safelist)

            Sandbox(
                data=self.as_primitives(), ignore_extra_values=False
            ).as_primitives()
        # Service runtime case
        else:
            self._remove_safelisted_processes(safelist)
            for process in self.get_processes():
                self._set_item_times(process)
            for network_connection in self.get_network_connections():
                self._set_item_times(network_connection.objectid)


# DEBUGGING METHOD
if __name__ == "__main__":
    # This method is for validating the output from the SandboxOntology class -> Sandbox class
    from sys import argv

    so_json_path = argv[1]
    default_so = SandboxOntology()
    default_so.preprocess_ontology(safelist=[], from_main=True, so_json=so_json_path)<|MERGE_RESOLUTION|>--- conflicted
+++ resolved
@@ -310,12 +310,9 @@
             if "tag" not in pobjectid_kwargs and "pimage" in kwargs:
                 self.set_pobjectid_tag(kwargs["pimage"])
 
-<<<<<<< HEAD
-=======
         if "start_time" in kwargs and self.objectid.time_observed is None:
             self.objectid.set_time_observed(kwargs["start_time"])
 
->>>>>>> 64832002
         if "integrity_level" in kwargs and isinstance(kwargs["integrity_level"], str):
             kwargs["integrity_level"] = kwargs["integrity_level"].lower()
 
@@ -1891,12 +1888,7 @@
                     signature.process.pid, signature.process.start_time
                 )
             process_to_point_to = self.get_process_by_guid(guid)
-<<<<<<< HEAD
-            if process_to_point_to:
-                signature.set_process(process_to_point_to)
-=======
             signature.set_process(process_to_point_to)
->>>>>>> 64832002
 
         for subject in signature.subjects:
             if subject.process:
