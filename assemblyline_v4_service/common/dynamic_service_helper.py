from datetime import datetime
from hashlib import sha256
from json import dumps
from logging import getLogger
from re import compile, escape, findall
from re import match as re_match
from re import sub
from typing import Any, Dict, List, Optional, Union
from urllib.parse import urlparse
from uuid import UUID, uuid4

from assemblyline.common import log as al_log
<<<<<<< HEAD
from assemblyline.common.attack_map import (
    attack_map,
    software_map,
    group_map,
    revoke_map,
)
from assemblyline.common.digests import get_sha256_for_file
from assemblyline.common.isotime import (
    epoch_to_local,
    LOCAL_FMT,
    local_to_epoch,
    MAX_TIME,
    MIN_TIME,
    format_time,
)
=======
from assemblyline.common.attack_map import attack_map, group_map, revoke_map, software_map
from assemblyline.common.digests import get_sha256_for_file
from assemblyline.common.isotime import LOCAL_FMT, MAX_TIME, MIN_TIME, epoch_to_local, format_time, local_to_epoch
>>>>>>> 99c203da
from assemblyline.common.uid import get_random_id
from assemblyline.odm.base import DOMAIN_REGEX, FULL_URI, IP_REGEX, IPV4_REGEX, URI_PATH
from assemblyline.odm.models.ontology.results import NetworkConnection as NetworkConnectionModel
from assemblyline.odm.models.ontology.results import Process as ProcessModel
from assemblyline.odm.models.ontology.results import Sandbox as SandboxModel
from assemblyline.odm.models.ontology.results import Signature as SignatureModel

# from assemblyline_v4_service.common.balbuzard.patterns import PatternMatch
from assemblyline_v4_service.common.base import ServiceBase
from assemblyline_v4_service.common.request import ServiceRequest
from assemblyline_v4_service.common.result import (
    ProcessItem,
    ResultProcessTreeSection,
    ResultSection,
    ResultTableSection,
    TableRow,
)
from assemblyline_v4_service.common.safelist_helper import URL_REGEX, is_tag_safelisted
from assemblyline_v4_service.common.tag_helper import add_tag
from assemblyline_v4_service.common.task import MaxExtractedExceeded

al_log.init_logging("service.service_base.dynamic_service_helper")
log = getLogger("assemblyline.service.service_base.dynamic_service_helper")

X86_64 = "x86_64"
X86 = "x86"

SYSTEM_DRIVE = "c:\\"
SYSTEM_ROOT = "c:\\windows\\"
WINDIR_ENV_VARIABLE = "%windir%"
SAMPLEPATH_ENV_VARIABLE = "%samplepath%"
SZ_USR_TEMP_PATH = "users\\*\\appdata\\local\\temp\\"
SZ_USR_PATH = "users\\*\\"
ARCH_SPECIFIC_DEFAULTS = {
    X86_64: {
        "szProgFiles86": "program files (x86)",
        "szProgFiles64": "program files",
        "szSys86": "syswow64",
        "szSys64": "system32",
    },
    X86: {"szProgFiles86": "program files", "szSys86": "system32"},
}

HOLLOWSHUNTER_EXE_REGEX = r"[0-9]{1,}_hollowshunter\/hh_process_[0-9]{3,}_[0-9a-z]{3,}(\.[a-zA-Z0-9]{2,})*\.exe$"
HOLLOWSHUNTER_DLL_REGEX = r"[0-9]{1,}_hollowshunter\/hh_process_[0-9]{3,}_[0-9a-z]{3,}(\.[a-zA-Z0-9]{2,})*\.dll$"

HOLLOWSHUNTER_TITLE = "HollowsHunter Injected Portable Executable"

MIN_DOMAIN_CHARS = 8
# Choosing an arbitrary number, based on https://webmasters.stackexchange.com/questions/16996/maximum-domain-name-length
MAX_DOMAIN_CHARS = 100
MIN_URI_CHARS = 11
MIN_URI_PATH_CHARS = 4

# There are samples that inject themselves for the entire analysis time
# and have the potential to exceed depths of 1000. Also, the assumption with 10 is that no process
# tree would be that complex and useful at the same time.
PROCESS_TREE_DEPTH_LIMIT = 10
OBJECTID_KEYS = [
    "tag",
    "ontology_id",
    "service_name",
    "guid",
    "treeid",
    "processtree",
    "time_observed",
    "session",
]
POBJECTID_KEYS = [
    "ptag",
    "pontology_id",
    "pservice_name",
    "pguid",
    "ptreeid",
    "pprocesstree",
    "ptime_observed",
    "psession",
    "ontology_id",
    "service_name",
]

MAX_TIME = format_time(MAX_TIME, LOCAL_FMT)
MIN_TIME = format_time(MIN_TIME, LOCAL_FMT)

SERVICE_NAME = None

# The following lists of domains and top-level domains are used for finding false-positives
# when extracting domains from text blobs
COMMON_FP_DOMAINS = ["example.com"]
COMMON_FP_TLDS_THAT_ARE_FILE_EXTS = [".one", ".pub", ".py", ".sh", ".zip"]
COMMON_FP_TLDS_THAT_ARE_JS_COMMANDS = [".test", ".id", ".call", ".top", ".map", ".support", ".run", ".shell", ".net", ".stream"]
COMMON_FP_TLDS = COMMON_FP_TLDS_THAT_ARE_FILE_EXTS + COMMON_FP_TLDS_THAT_ARE_JS_COMMANDS

# Arbitrarily chosen common URL schemes from https://en.wikipedia.org/wiki/List_of_URI_schemes
COMMON_SCHEMES = [
    "dns", "dntp", "file", "ftp", "git", "http", "https", "icap", "imap", "irc", "irc6", "ircs", "nfs", "rdp",
    "s3", "sftp", "shttp", "smb", "sms", "snmp", "ssh", "telnet", "tftp", "udp",
]


def set_required_argument(self: object, name: str, value: Any, value_type: Any) -> None:
    """
    This method performs validation of a value that is to be set to an object attribute
    :param self: The object whose attribute will be set
    :param name: The name of the attribute
    :param value: The value to be set
    :param value_type: The type that the value should be
    :return: None
    """
    if not value:
        raise ValueError(f"{name} must have a legitimate value")
    elif not isinstance(value, value_type):
        raise TypeError(f"{name} must be a {value_type}")
    else:
        setattr(self, name, value)


def set_optional_argument(self, name: str, value: Any, value_type: Any) -> None:
    """
    This method performs validation of an optional value that is to be set to an object attribute
    :param self: The object whose attribute will be set
    :param name: The name of the attribute
    :param value: The value to be set
    :param value_type: The type that the value should be
    :return: None
    """
    if value is not None and not value:
        raise ValueError(f"{name} must have a legitimate value")
    elif value and not isinstance(value, value_type):
        raise TypeError(f"{name} must be a {value_type}")
    else:
        setattr(self, name, value)


def update_object_items(self: object, update_items: Dict[str, Any]) -> None:
    """
    This method updates the attributes of an object
    :param update_items: A dictionary where the keys are the object attributes to be updated
    :return: None
    """
    if all(value is None for value in update_items.values()):
        return
    for key, value in update_items.items():
        if value is None or value == "":
            continue
        if hasattr(self, key) and getattr(self, key) not in [
            "",
            None,
            [],
            {},
            (),
            MAX_TIME,
            MIN_TIME,
        ]:
            # DO NOT OVERWRITE DATA (UNLESS ITS EMPTY)
            pass
        elif hasattr(self, key):
            setattr(self, key, value)
        else:
            log.warning(
                f"{self.__class__} does not have the attribute {key}. Ignoring..."
            )


class Artifact:
    """
    This class is used for representing artifacts found in sandboxes
    """

    def __init__(
        self,
        name: str = None,
        path: str = None,
        description: str = None,
        to_be_extracted: bool = None,
        sha256: str = None,
    ):
        """
        This method initializes an artifact object
        :param name: The name of the artifact
        :param path: The path of the artifact
        :param description: The description of the artifact
        :param to_be_extracted: A flag indicating if the artifact should be extracted or added as a supplementary file
        :param sha256: The SHA256 hash of the artifact's contents
        """
        if any(item is None for item in [name, path, description, to_be_extracted]):
            raise Exception("Missing positional arguments for Artifact validation")

        self.name = name
        self.path = path
        self.description = description
        self.to_be_extracted = to_be_extracted
        self.sha256 = sha256

    def as_primitives(self) -> Dict[str, Any]:
        """
        This method returns the dictionary representation of the object
        :return: The dictionary representation of the object
        """
        return {key: value for key, value in self.__dict__.items()}


class ObjectID:
    def __init__(
        self,
        tag: str,
        ontology_id: str,
        service_name: Optional[str] = None,
        guid: Optional[str] = None,
        treeid: Optional[str] = None,
        processtree: Optional[str] = None,
        time_observed: Optional[str] = None,
        session: Optional[str] = None,
    ) -> None:
        """
        This method initializes the characteristics used to identify an object
        :param tag: The normalized tag of the object
        :param ontology_id: Unique identifier of ontology
        :param service_name: Component that generated this section
        :param guid: The GUID associated with the object
        :param treeid: The hash of the tree ID
        :param processtree: Human-readable tree ID (concatenation of tags)
        :param time_observed: The time at which the object was observed
        :param session: Unifying session name/ID
        :return: None
        """
        set_required_argument(self, "tag", tag, str)
        set_required_argument(self, "ontology_id", ontology_id, str)

        set_optional_argument(self, "service_name", service_name, str)
        if not self.service_name and SERVICE_NAME is None:
            raise ValueError("The service_name must be set")
        elif not self.service_name and SERVICE_NAME:
            self.service_name = SERVICE_NAME

        set_optional_argument(self, "guid", guid, str)
        if self.guid:
            # Enforce this format for all given guids
            self.guid = f"{{{str(UUID(guid)).upper()}}}"

        set_optional_argument(self, "treeid", treeid, str)
        set_optional_argument(self, "processtree", processtree, str)
        set_optional_argument(self, "time_observed", time_observed, str)
        set_optional_argument(self, "session", session, str)

    def as_primitives(self) -> Dict[str, Any]:
        """
        This method returns the dictionary representation of the object
        :return: The dictionary representation of the object
        """
        return {key: value for key, value in self.__dict__.items()}

    def assign_guid(self) -> None:
        """
        This method assigns the GUID for the process object
        :return: None
        """
        self.guid: str = f"{{{str(uuid4()).upper()}}}"

    def set_tag(self, tag: str) -> None:
        """
        This method updates the tag for the ObjectID
        :param tag: The tag of the ObjectID
        :return: None
        """
        if not isinstance(tag, str) or not tag:
            return
        self.tag = tag

    def set_time_observed(self, time_observed: str) -> None:
        """
        This method updates the time_observed for the ObjectID
        :param time_observed: The time_observed of the ObjectID
        :return: None
        """
        if not time_observed:
            raise ValueError("time_observed must have a legitimate value")
        elif time_observed and not isinstance(time_observed, str):
            raise TypeError("time_observed must be a str")
        else:
            if "." in time_observed:
                time_observed = time_observed[:time_observed.index(".")]
            self.time_observed = str(datetime.strptime(time_observed, LOCAL_FMT))


class Process:
    def __init__(
        self,
        objectid: ObjectID,
        image: str,
        start_time: Optional[str] = None,
        pobjectid: Optional[ObjectID] = None,
        pimage: Optional[str] = None,
        pcommand_line: Optional[str] = None,
        ppid: Optional[int] = None,
        pid: Optional[int] = None,
        command_line: Optional[str] = None,
        end_time: Optional[str] = None,
        integrity_level: Optional[str] = None,
        image_hash: Optional[str] = None,
        original_file_name: Optional[str] = None,
    ) -> None:
        """
        This method initializes a process object
        :param objectid: The object ID of the process object
        :param image: The image of the process
        :param start_time: The time of creation for the process
        :param pobjectid: The object ID of the parent process object
        :param pimage: The image of the parent process that spawned this process
        :param pcommand_line: The command line that the parent process ran
        :param ppid: The process ID of the parent process
        :param pid: The process ID
        :param command_line: The command line that the process ran
        :param end_time: The time of termination for the process
        :param integrity_level: The integrity level of the process
        :param image_hash: The hash of the file run
        :param original_file_name: The original name of the file
        :return: None
        """
        if (
            start_time
            and end_time
            and local_to_epoch(start_time) > local_to_epoch(end_time)
        ):
            raise ValueError(
                f"Start time {start_time} cannot be greater than end time {end_time}."
            )

        if pid and ppid and pid == ppid:
            raise ValueError(f"PID {pid} cannot be equal to its PPID")

        set_required_argument(self, "objectid", objectid, ObjectID)
        set_required_argument(self, "image", image, str)
        set_optional_argument(self, "start_time", start_time, str)
        if self.objectid and self.start_time and self.objectid.time_observed is None:
            self.objectid.time_observed = self.start_time

        # Parent process details
        set_optional_argument(self, "pobjectid", pobjectid, ObjectID)
        set_optional_argument(self, "pimage", pimage, str)
        set_optional_argument(self, "pcommand_line", pcommand_line, str)
        set_optional_argument(self, "ppid", ppid, int)

        set_optional_argument(self, "pid", pid, int)
        set_optional_argument(self, "command_line", command_line, str)
        set_optional_argument(self, "end_time", end_time, str)

        set_optional_argument(self, "integrity_level", integrity_level, str)
        if self.integrity_level:
            self.integrity_level = self.integrity_level.lower()

        set_optional_argument(self, "image_hash", image_hash, str)
        set_optional_argument(self, "original_file_name", original_file_name, str)

    def as_primitives(self) -> Dict[str, Any]:
        """
        This method returns the dictionary representation of the object
        :return: The dictionary representation of the object
        """
        return {
            key: value if not isinstance(value, ObjectID) else value.as_primitives()
            for key, value in self.__dict__.items()
        }

    def update(self, **kwargs) -> None:
        """
        This method updates attributes with the given keyword arguments
        :param kwargs: Key word arguments to be used for updating attributes
        :return: None
        """
        if all(value is None for value in kwargs.values()):
            return

        if "objectid" in kwargs:
            objectid = kwargs.pop("objectid")
            if objectid and isinstance(objectid, ObjectID):
                self.update_objectid(**objectid.as_primitives())
            elif isinstance(objectid, Dict):
                self.update_objectid(**objectid)

        if "pobjectid" in kwargs:
            pobjectid = kwargs.pop("pobjectid")
            if pobjectid and isinstance(pobjectid, ObjectID):
                self.update_pobjectid(**pobjectid.as_primitives())
            elif isinstance(pobjectid, Dict):
                self.update_pobjectid(**pobjectid)

        if "start_time" in kwargs and self.objectid.time_observed is None:
            self.objectid.set_time_observed(kwargs["start_time"])

        if "integrity_level" in kwargs and isinstance(kwargs["integrity_level"], str):
            kwargs["integrity_level"] = kwargs["integrity_level"].lower()

        # Remove objectid attributes
        kwargs = {
            key: value
            for key, value in kwargs.items()
            if key not in OBJECTID_KEYS and key not in POBJECTID_KEYS
        }
        update_object_items(self, kwargs)

    def set_parent(self, parent: object) -> None:
        """
        This method sets the parent details for the process
        :param parent: The Process object for the parent process
        :return: None
        """
        if parent is None or parent == self:
            return
        self.pobjectid = parent.objectid
        self.pimage: str = parent.image
        if self.pcommand_line is None:
            self.pcommand_line: str = parent.command_line
        self.ppid: int = parent.pid

    def set_start_time(self, start_time: str) -> None:
        """
        This method updates the start time for the Process
        :param start_time: The start time of the Process
        :return: None
        """
        self.start_time = start_time

    def set_end_time(self, end_time: str) -> None:
        """
        This method updates the end time for the Process
        :param end_time: The end time of the Process
        :return: None
        """
        self.end_time = end_time

    def is_guid_a_match(self, guid: str) -> bool:
        """
        This method confirms if a given GUID matches the Process object's GUID
        :param guid: The GUID to requested to confirm a match
        :return: A boolean flag representing if the GUID matched
        """
        try:
            return self.objectid.guid == f"{{{str(UUID(guid)).upper()}}}"
        except ValueError:
            return False

    def set_objectid_tag(self, image: Optional[str]) -> None:
        """
        This method normalizes the image path and sets the objectid tag
        :return: None
        """
        if not image:
            return
        self.objectid.set_tag(Process.create_objectid_tag(image))

    @staticmethod
    def create_objectid_tag(image: Optional[str]) -> Optional[str]:
        """
        This method normalizes the image path and creates the objectid tag
        :return: None
        """
        if not image:
            return

        return Process._normalize_path(image)

    def set_pobjectid_tag(self, image: Optional[str]) -> None:
        """
        This method normalizes the image path and sets the pobjectid tag
        :return: None
        """
        if not image:
            return
        if not self.pobjectid:
            log.debug("You need to set pobjectid before setting its tag")
            return
        self.pobjectid.set_tag(Process._normalize_path(image))

    def update_objectid(self, **kwargs) -> None:
        """
        This method updates the process objectid attributes with the given keyword arguments
        :param kwargs: Key word arguments to be used for updating the process objectid attributes
        :return: None
        """
        if all(value is None for value in kwargs.values()):
            return

        if kwargs.get("guid"):
            try:
                kwargs["guid"] = f"{{{str(UUID(kwargs['guid'])).upper()}}}"
            except ValueError:
                log.warning(f"Invalid GUID '{kwargs.pop('guid')}'")

        update_object_items(self.objectid, kwargs)

    def update_pobjectid(self, **kwargs) -> None:
        """
        This method updates the process pobjectid attributes with the given keyword arguments
        :param kwargs: Key word arguments to be used for updating the process pobjectid attributes
        :return: None
        """
        if all(value is None for value in kwargs.values()):
            return

        if (
            not self.pobjectid
            and kwargs.get("tag")
            and kwargs.get("ontology_id")
            and kwargs.get("service_name")
        ):
            self.pobjectid: ObjectID = ObjectID(
                kwargs["tag"], kwargs["ontology_id"], kwargs["service_name"]
            )
        elif not self.pobjectid:
            log.debug("You need to set pobjectid or pass its required arguments")
            return

        if kwargs.get("guid"):
            try:
                kwargs["guid"] = f"{{{str(UUID(kwargs['guid'])).upper()}}}"
            except ValueError:
                log.warning(f"Invalid GUID {kwargs.pop('guid')}")

        update_object_items(self.pobjectid, kwargs)

    @staticmethod
    def _determine_arch(path: str) -> str:
        """
        This method determines what architecture the operating system was built with where the event took place
        :param path: The file path of the image associated with an event
        :return: The architecture of the operating system
        """
        # Clear indicators in a file path of the architecture of the operating system
        if any(item in path for item in ["program files (x86)", "syswow64"]):
            return X86_64
        return X86

    @staticmethod
    def _pattern_substitution(path: str, rule: Dict[str, str]) -> str:
        """
        This method applies pattern rules for explicit string substitution
        :param path: The file path of the image associated with an event
        :param rule: The rule to be applied, containing a pattern and the replacement value
        :return: The modified path, if any rules applied
        """
        if path.startswith(rule["pattern"]):
            path = path.replace(rule["pattern"], rule["replacement"])
        return path

    @staticmethod
    def _regex_substitution(path: str, rule: Dict[str, str]) -> str:
        """
        This method applies a regular expression for implicit string substitution
        :param path: The file path of the image associated with an event
        :param rule: The rule to be applied, containing a pattern and the replacement value
        :return: The modified path, if any rules applied
        """
        rule["regex"] = rule["regex"].split("*")
        rule["regex"] = [escape(e) for e in rule["regex"]]
        rule["regex"] = "[^\\\\]+".join(rule["regex"])
        path = sub(rf"{rule['regex']}", rule["replacement"], path)
        return path

    @staticmethod
    def _normalize_path(path: str, arch: Optional[str] = None) -> str:
        """
        This method determines what rules should be applied based on architecture and the applies the rules to the path
        :param path: The file path of the image associated with an event
        :param arch: The architecture of the operating system
        :return: The modified path, if any rules applied
        """
        path = path.lower()
        if not arch:
            arch = Process._determine_arch(path)

        # Order here matters
        rules: List[Dict[str, str]] = []
        rules.append(
            {
                "pattern": SYSTEM_ROOT + ARCH_SPECIFIC_DEFAULTS[arch]["szSys86"],
                "replacement": "?sys32",
            }
        )
        if arch == X86_64:
            rules.append(
                {
                    "pattern": SYSTEM_ROOT + ARCH_SPECIFIC_DEFAULTS[arch]["szSys64"],
                    "replacement": "?sys64",
                }
            )
        rules.append(
            {
                "pattern": SYSTEM_DRIVE + ARCH_SPECIFIC_DEFAULTS[arch]["szProgFiles86"],
                "replacement": "?pf86",
            }
        )
        if arch == X86_64:
            rules.append(
                {
                    "pattern": SYSTEM_DRIVE
                    + ARCH_SPECIFIC_DEFAULTS[arch]["szProgFiles64"],
                    "replacement": "?pf64",
                }
            )
        rules.append(
            {"regex": f"{SYSTEM_DRIVE}{SZ_USR_TEMP_PATH}", "replacement": "?usrtmp\\\\"}
        )
        rules.append(
            {"regex": f"{SYSTEM_DRIVE}{SZ_USR_PATH}", "replacement": "?usr\\\\"}
        )
        rules.append({"pattern": SYSTEM_ROOT, "replacement": "?win\\"})
        rules.append({"pattern": SYSTEM_DRIVE, "replacement": "?c\\"})
        rules.append({"pattern": WINDIR_ENV_VARIABLE, "replacement": "?win"})
        rules.append({"pattern": SAMPLEPATH_ENV_VARIABLE, "replacement": "?usrtmp"})
        for rule in rules:
            if "pattern" in rule:
                path = Process._pattern_substitution(path, rule)
            if "regex" in rule:
                path = Process._regex_substitution(path, rule)
        return path


class NetworkDNS:
    def __init__(
        self,
        domain: str,
        resolved_ips: List[str],
        lookup_type: str,
    ) -> None:
        """
        Details for a DNS request
        :param domain: The domain requested
        :param resolved_ips: A list of IPs that were resolved
        :param lookup_type: The type of DNS request
        :return: None
        """
        set_required_argument(self, "domain", domain, str)
        set_required_argument(self, "resolved_ips", resolved_ips, List)
        set_required_argument(self, "lookup_type", lookup_type, str)

    def as_primitives(self) -> Dict[str, Any]:
        """
        This method returns the dictionary representation of the object
        :return: The dictionary representation of the object
        """
        return {key: value for key, value in self.__dict__.items()}


class NetworkHTTP:
    def __init__(
        self,
        request_uri: str,
        request_method: str,
        request_headers: Optional[Dict[str, str]] = None,
        response_headers: Optional[Dict[str, str]] = None,
        request_body: Optional[str] = None,
        response_status_code: Optional[int] = None,
        response_body: Optional[str] = None,
        request_body_path: Optional[str] = None,
        response_body_path: Optional[str] = None,
    ) -> None:
        """
        Details for an HTTP request
        :param request_uri: The URI requested
        :param request_method: The method of the request
        :param request_headers: Headers included in the request
        :param response_headers: The headers of the response
        :param request_body: The body of the request
        :param response_status_code: The status code of the response
        :param response_body: The body of the response
        :param request_body_path: The path to the file containing the request body
        :param response_body_path: The path to the file containing the response body
        :return: None
        """
        set_required_argument(self, "request_uri", request_uri, str)
        set_required_argument(self, "request_method", request_method, str)

        set_optional_argument(self, "request_headers", request_headers, Dict)
        if not self.request_headers:
            self.request_headers: Dict[str, str] = {}

        set_optional_argument(self, "response_headers", response_headers, Dict)
        if not self.response_headers:
            self.response_headers: Dict[str, str] = {}

        set_optional_argument(self, "request_body", request_body, str)
        set_optional_argument(self, "response_status_code", response_status_code, int)
        set_optional_argument(self, "response_body", response_body, str)
        set_optional_argument(self, "request_body_path", request_body_path, str)
        set_optional_argument(self, "response_body_path", response_body_path, str)

    def update(self, **kwargs) -> None:
        """
        This method updates networkhttp attributes with the given keyword arguments
        :param kwargs: Key word arguments to be used for updating the networkhttp attributes
        :return: None
        """
        if all(value is None for value in kwargs.values()):
            return
        update_object_items(self, kwargs)

    def as_primitives(self) -> Dict[str, Any]:
        """
        This method returns the dictionary representation of the object
        :return: The dictionary representation of the object
        """
        return {
            key: value
            for key, value in self.__dict__.items()
            if key not in ["request_body_path", "response_body_path"]
        }


class NetworkConnection:
    OUTBOUND = "outbound"
    INBOUND = "inbound"
    UNKNOWN = "unknown"
    DIRECTIONS = [OUTBOUND, INBOUND, UNKNOWN]
    TCP = "tcp"
    UDP = "udp"
    TRANSPORT_LAYER_PROTOCOL = [TCP, UDP]
    HTTP = "http"
    DNS = "dns"
    CONNECTION_TYPES = [HTTP, DNS]

    def __init__(
        self,
        objectid: ObjectID,
        destination_ip: str,
        destination_port: int,
        transport_layer_protocol: str,
        direction: str,
        process: Optional[Process] = None,
        source_ip: Optional[str] = None,
        source_port: Optional[int] = None,
        http_details: Optional[NetworkHTTP] = None,
        dns_details: Optional[NetworkDNS] = None,
        connection_type: Optional[str] = None,
    ) -> None:
        """
        Details for a low-level network connection by IP
        :param objectid: The object ID of the network object
        :param destination_ip: The destination IP of the connection
        :param destination_port: The destination port of the connection
        :param transport_layer_protocol: The transport layer protocol of the connection
        :param direction: The direction of the network connection
        :param process: The process that spawned the network connection
        :param source_ip: The source IP of the connection
        :param source_port: The source port of the connection
        :param http_details: HTTP-specific details of request
        :param dns_details: DNS-specific details of request
        :param connection_type: Type of connection being made
        :return: None
        """
        if transport_layer_protocol not in self.TRANSPORT_LAYER_PROTOCOL:
            raise ValueError(
                f"Invalid transport layer protocol: {transport_layer_protocol}"
            )

        if direction not in self.DIRECTIONS:
            raise ValueError(f"Invalid direction: {direction}")

        set_required_argument(self, "objectid", objectid, ObjectID)
        set_required_argument(self, "destination_ip", destination_ip, str)
        set_required_argument(self, "destination_port", destination_port, int)
        set_required_argument(
            self, "transport_layer_protocol", transport_layer_protocol, str
        )
        set_required_argument(self, "direction", direction, str)

        set_optional_argument(self, "process", process, Process)
        set_optional_argument(self, "source_ip", source_ip, str)
        set_optional_argument(self, "source_port", source_port, int)
        set_optional_argument(self, "http_details", http_details, NetworkHTTP)
        set_optional_argument(self, "dns_details", dns_details, NetworkDNS)
        if self.http_details and self.dns_details:
            raise ValueError(
                "A network connection cannot be associated to both a DNS and an HTTP call."
            )
        set_optional_argument(self, "connection_type", connection_type, str)
        if self.connection_type:
            if self.connection_type not in self.CONNECTION_TYPES:
                raise ValueError(
                    f"Connection type {self.connection_type} must be one of {self.CONNECTION_TYPES}"
                )
            elif self.connection_type == self.HTTP and self.http_details is None:
                raise ValueError(
                    f"Connection type is {self.HTTP} but {self.HTTP}_details is None"
                )
            elif self.connection_type == self.DNS and self.dns_details is None:
                raise ValueError(
                    f"Connection type is {self.DNS} but {self.DNS}_details is None"
                )
        else:
            if self.http_details or self.dns_details:
                raise ValueError("Specify the connection type")

    def update_objectid(self, **kwargs) -> None:
        """
        This method updates the network connection objectid attributes with the given keyword arguments
        :param kwargs: Key word arguments to be used for updating the network connection objectid attributes
        :return: None
        """
        if all(value is None for value in kwargs.values()):
            return
        update_object_items(self.objectid, kwargs)

    def update(self, **kwargs) -> None:
        """
        This method updates attributes with the given keyword arguments
        :param kwargs: Key word arguments to be used for updating attributes
        :return: None
        """
        if all(value is None for value in kwargs.values()):
            return

        if "objectid" in kwargs:
            objectid = kwargs.pop("objectid")
            if objectid and isinstance(objectid, ObjectID):
                self.update_objectid(**objectid.as_primitives())
            elif objectid and isinstance(objectid, Dict):
                self.update_objectid(**objectid)
        else:
            # Get the objectid attributes out
            objectid_kwargs = {
                key: value for key, value in kwargs.items() if key in OBJECTID_KEYS
            }
            self.update_objectid(**objectid_kwargs)

        if "process" in kwargs:
            process = kwargs.pop("process")
            if process:
                if isinstance(process, Process):
                    self.set_process(process)
                elif isinstance(process, Dict):
                    self.update_process(**process)

        # Remove objectid attributes
        kwargs = {
            key: value for key, value in kwargs.items() if key not in OBJECTID_KEYS
        }
        update_object_items(self, kwargs)

    def update_process(self, **kwargs) -> None:
        """
        This method updates the process object attribute with the given keyword arguments
        :param kwargs: Key word arguments to be used for updating the process object attribute
        :return: None
        """
        if (
            not self.process
            and kwargs.get("objectid")
            and kwargs.get("image")
            and kwargs.get("start_time")
        ):
            self.process: Process = Process(
                kwargs["objectid"], kwargs["image"], kwargs["start_time"]
            )
        elif not self.process:
            log.debug("You need to set process or pass its required arguments")
            return
        self.process.update(**kwargs)

    def update_process_objectid(self, **kwargs) -> None:
        """
        This method updates the process ObjectID with the given keyword arguments
        :param kwargs: Key word arguments to be used for updating the process object attribute
        :return: None
        """
        if not self.process:
            raise ValueError(
                "Process must be set before you can update the process ObjectID"
            )
        self.process.update_objectid(**kwargs)

    def set_process(self, process: Process) -> None:
        """
        This method sets the process object attribute to the given process
        :param process: The given process object
        :return: None
        """
        self.process = process

    @staticmethod
    def create_tag(
        destination_ip: Optional[str] = None,
        destination_port: Optional[int] = None,
        domain: Optional[str] = None,
        direction: Optional[str] = None,
    ) -> Optional[str]:
        """
        This method creates the tag object for a network connection
        :param destination_ip: The destination IP of the connection
        :param destination_port: The destination port of the connection
        :param domain: The domain associated with the destination IP used in this network connection
        :param direction: The direction of the network connection
        :return: The created tag, if any
        """
        if not domain and destination_ip is None:
            log.debug(
                "Cannot set tag for network connection. Requires either domain or destination IP..."
            )
            return
        if destination_port is None:
            log.debug(
                "Cannot set tag for network connection. Requires destination port..."
            )
            return

        if domain and direction == NetworkConnection.OUTBOUND:
            return f"{domain}:{destination_port}"
        # If no domain or if direction is inbound/unknown
        else:
            return f"{destination_ip}:{destination_port}"

    def as_primitives(self) -> Dict[str, Any]:
        """
        This method returns the dictionary representation of the object
        :return: The dictionary representation of the object
        """
        return {
            key: value
            if (
                not isinstance(value, Process)
                and not isinstance(value, ObjectID)
                and not isinstance(value, NetworkDNS)
                and not isinstance(value, NetworkHTTP)
            )
            else value.as_primitives()
            for key, value in self.__dict__.items()
        }


class Attribute:

    actions = [
        "clipboard_capture",
        "create_remote_thread",
        "create_stream_hash",
        "dns_query",
        "driver_loaded",
        "file_change",
        "file_creation",
        "file_delete",
        "image_loaded",
        "network_connection",
        "network_connection_linux",
        "pipe_created",
        "process_access",
        "process_creation",
        "process_creation_linux",
        "process_tampering",
        "process_terminated",
        "raw_access_thread",
        "registry_add",
        "registry_delete",
        "registry_event",
        "registry_rename",
        "registry_set",
        "sysmon_error",
        "sysmon_status",
        "wmi_event",
    ]

    def __init__(
        self,
        source: ObjectID,
        target: Optional[ObjectID] = None,
        action: Optional[str] = None,
        meta: Optional[str] = None,
        event_record_id: Optional[str] = None,
        domain: Optional[str] = None,
        uri: Optional[str] = None,
        file_hash: Optional[str] = None,
    ) -> None:
        """
        Attribute relating to the signature that was raised during the analysis of the task
        :param source: Object that the rule triggered on
        :param target: Object targetted by source object
        :param action: The relation between the source and target
        :param meta: Metadata about the detection
        :param event_record_id: Event Record ID (Event Logs)
        :param domain: Domain
        :param uri: URI
        :param file_hash: SHA256 of file
        :return: None
        """
        set_required_argument(self, "source", source, ObjectID)
        set_optional_argument(self, "target", target, ObjectID)

        set_optional_argument(self, "action", action, str)
        if self.action and self.action not in self.actions:
            raise ValueError(
                f"The action {self.action} is not in the list of valid actions"
            )

        set_optional_argument(self, "meta", meta, str)
        set_optional_argument(self, "event_record_id", event_record_id, str)
        set_optional_argument(self, "domain", domain, str)
        set_optional_argument(self, "uri", uri, str)
        set_optional_argument(self, "file_hash", file_hash, str)

    def update(self, **kwargs) -> None:
        """
        This method updates the attribute object with the given keyword arguments
        :param kwargs: Key word arguments to be used for updating the attribute object
        :return: None
        """
        update_object_items(self, kwargs)

    def as_primitives(self) -> Dict[str, Any]:
        """
        This method returns the dictionary representation of the object
        :return: The dictionary representation of the object
        """
        return {
            key: value if not isinstance(value, ObjectID) else value.as_primitives()
            for key, value in self.__dict__.items()
        }


class Signature:
    types = ["CUCKOO", "YARA", "SIGMA", "SURICATA"]

    def __init__(
        self,
        objectid: ObjectID,
        name: str,
        type: str,
        attributes: Optional[List[Attribute]] = None,
        attacks: Optional[List[Dict[str, Any]]] = None,
        actors: Optional[List[str]] = None,
        malware_families: Optional[List[str]] = None,
        score: Optional[int] = None,
    ) -> None:
        """
        A signature that was raised during the analysis of the task
        :param objectid: The object ID of the signature object
        :param name: The name of the signature
        :param type: Type of signature
        :param attributes: Attributes about the signature
        :param attacks: A list of ATT&CK patterns and categories of the signature
        :param actors: List of actors of the signature
        :param malware_families: List of malware families of the signature
        :param score: Score of the signature
        :return: None
        """
        set_required_argument(self, "objectid", objectid, ObjectID)
        set_required_argument(self, "name", name, str)
        set_required_argument(self, "type", type, str)
        if self.type not in self.types:
            raise ValueError(f"The type {self.type} is not a valid type")

        set_optional_argument(self, "attributes", attributes, List)
        if not self.attributes:
            self.attributes: List[Attribute] = []

        set_optional_argument(self, "attacks", attacks, List)
        if not self.attacks:
            self.attacks: List[Dict[str, Any]] = []

        set_optional_argument(self, "actors", actors, List)
        if not self.actors:
            self.actors: List[str] = []

        set_optional_argument(self, "malware_families", malware_families, List)
        if not self.malware_families:
            self.malware_families: List[str] = []

        set_optional_argument(self, "score", score, int)

    def update(self, **kwargs) -> None:
        """
        This method updates the signature object with the given keyword arguments
        :param kwargs: Key word arguments to be used for updating the signature object
        :return: None
        """
        update_object_items(self, kwargs)

    def add_attack_id(self, attack_id: str) -> None:
        """
        This method adds an Att&ck ID to the signature's list of Att&ck IDs
        :param attack_id: The Att&ck ID to add
        :return: None
        """
        attack_item = None
        attack_id = revoke_map.get(attack_id, attack_id)
        current_attack_ids = [a["attack_id"] for a in self.attacks]
        if attack_id in current_attack_ids:
            return

        if attack_id in attack_map:
            attack_item = dict(
                attack_id=attack_id,
                pattern=attack_map[attack_id]["name"],
                categories=attack_map[attack_id]["categories"],
            )
        elif attack_id in software_map:
            attack_item = dict(
                attack_id=attack_id,
                pattern=software_map[attack_id].get("name", attack_id),
                categories=["software"],
            )
        elif attack_id in group_map:
            attack_item = dict(
                attack_id=attack_id,
                pattern=group_map[attack_id].get("name", attack_id),
                categories=["group"],
            )

        if attack_item:
            self.attacks.append(attack_item)
        else:
            log.warning(f"Could not generate Att&ck output for ID: {attack_id}")

    @staticmethod
    def create_attribute(**kwargs) -> Optional[Attribute]:
        """
        This method creates an Attribute, assigns its attributes based on keyword arguments provided,
        and returns the Attribute
        :param kwargs: Key word arguments to be used for updating the Attribute's attributes
        :return: Attribute object
        """
        # We want to perform this backend check for Attribute kwargs since they have a high degree of variability
        if all(value is None for value in kwargs.values()):
            return

        if not kwargs.get("source"):
            raise ValueError("The attribute needs its required arguments")
        elif not isinstance(kwargs["source"], ObjectID):
            raise ValueError("source is not an ObjectID")

        attribute = Attribute(source=kwargs["source"])
        update_object_items(attribute, kwargs)
        return attribute

    def add_attribute(self, attribute: Attribute) -> None:
        """
        This method adds an attribute to the list of attributes for the signature.
        :param attribute: The attribute to be added
        :return: None
        """
        if any(
            attribute.as_primitives() == added_attribute.as_primitives()
            for added_attribute in self.attributes
        ):
            return

        self.attributes.append(attribute)

    def get_attributes(self) -> List[Attribute]:
        """
        This method returns the attributes associated with the signature
        :return: The list of attributes associated with the signature
        """
        return self.attributes

    def set_score(self, score: int) -> None:
        """
        This method sets the signature score
        :param score: The score to set
        :return: None
        """
        self.score: int = score

    def set_malware_families(self, malware_families: List[str]) -> None:
        """
        This method sets the signature malware families
        :param malware_families: The malware families to set
        :return: None
        """
        self.malware_families: List[str] = (
            malware_families
            if isinstance(malware_families, List)
            and all(
                isinstance(malware_family, str) for malware_family in malware_families
            )
            else []
        )

    def as_primitives(self) -> Dict[str, Any]:
        """
        This method returns the dictionary representation of the object
        :return: The dictionary representation of the object
        """

        return {
            "objectid": self.objectid.as_primitives(),
            "name": self.name,
            "type": self.type,
            "attributes": [attribute.as_primitives() for attribute in self.attributes],
            "attacks": self.attacks,
            "actors": self.actors,
            "malware_families": self.malware_families,
        }


class Sandbox:
    class AnalysisMetadata:
        class MachineMetadata:
            def __init__(
                self,
                ip: Optional[str] = None,
                hypervisor: Optional[str] = None,
                hostname: Optional[str] = None,
                platform: Optional[str] = None,
                version: Optional[str] = None,
                architecture: Optional[str] = None,
            ) -> None:
                """
                The metadata regarding the machine where the analysis took place
                :param ip: The IP of the machine used for analysis
                :param hypervisor: The hypervisor of the machine used for analysis
                :param hostname: The name of the machine used for analysis
                :param platform: The platform of the machine used for analysis
                :param version: The version of the operating system of the machine used for analysis
                :param architecture: The architecture of the machine used for analysis
                """
                set_optional_argument(self, "ip", ip, str)
                set_optional_argument(self, "hypervisor", hypervisor, str)
                set_optional_argument(self, "hostname", hostname, str)
                set_optional_argument(self, "platform", platform, str)
                set_optional_argument(self, "version", version, str)
                set_optional_argument(self, "architecture", architecture, str)

            def as_primitives(self) -> Dict[str, Any]:
                """
                This method returns the dictionary representation of the object
                :return: The dictionary representation of the object
                """
                return {key: value for key, value in self.__dict__.items()}

            def load_from_json(self, json: Dict[str, Any]) -> None:
                """
                This method takes a given json and sets the corresponding attributes to those values
                :param json: The the given json representation of the machine metadata
                :return: None
                """
                self.ip = json["ip"]
                self.hypervisor = json["hypervisor"]
                self.hostname = json["hostname"]
                self.platform = json["platform"]
                self.version = json["version"]
                self.architecture = json["architecture"]

        def __init__(
            self,
            start_time: Optional[str] = None,
            task_id: Optional[int] = None,
            end_time: Optional[str] = None,
            routing: Optional[str] = None,
            machine_metadata: Optional[MachineMetadata] = None,
        ) -> None:
            """
            The metadata of the analysis, per analysis
            :param start_time: The start time of the analysis
            :param task_id: The ID used for identifying the analysis task
            :param end_time: The end time of the analysis
            :param routing: The routing used in the sandbox setup (Spoofed, Internet, Tor, VPN)
            :param machine_metadata: The metadata of the analysis
            """
            set_optional_argument(self, "start_time", start_time, str)
            if not self.start_time:
                self.start_time: str = MIN_TIME

            set_optional_argument(self, "task_id", task_id, int)

            set_optional_argument(self, "end_time", end_time, str)
            if not self.end_time:
                self.end_time: str = MAX_TIME

            set_optional_argument(self, "routing", routing, str)
            set_optional_argument(
                self, "machine_metadata", machine_metadata, self.MachineMetadata
            )

        def as_primitives(self) -> Dict[str, Any]:
            """
            This method returns the dictionary representation of the object
            :return: The dictionary representation of the object
            """
            return {
                key: value
                if not isinstance(value, self.MachineMetadata)
                else value.as_primitives()
                for key, value in self.__dict__.items()
            }

        def load_from_json(self, json: Dict[str, Any]) -> None:
            """
            This method takes a given json and sets the corresponding attributes to those values
            :param json: The the given json representation of the analysis metadata
            :return: None
            """
            self.task_id = json["task_id"]
            self.start_time = json["start_time"]
            self.end_time = json["end_time"]
            self.routing = json["routing"]
            self.machine_metadata = self.MachineMetadata()
            self.machine_metadata.load_from_json(json["machine_metadata"])

    def __init__(
        self,
        objectid: ObjectID,
        analysis_metadata: AnalysisMetadata,
        sandbox_name: str,
        sandbox_version: Optional[str] = None,
    ) -> None:
        """
        The result ontology for sandbox output
        :param objectid: The object ID of the sandbox object
        :param analysis_metadata: Metadata for the analysis
        :param sandbox_name: The name of the sandbox
        :param sandbox_version: The version of the sandbox
        :return: None
        """
        set_required_argument(self, "objectid", objectid, ObjectID)
        set_required_argument(
            self, "analysis_metadata", analysis_metadata, self.AnalysisMetadata
        )
        set_required_argument(self, "sandbox_name", sandbox_name, str)
        set_optional_argument(self, "sandbox_version", sandbox_version, str)

    def update_analysis_metadata(self, **kwargs) -> None:
        """
        This method updates the analysis_metadata object attribute with the given keyword arguments
        :param kwargs: Key word arguments to be used for updating the analysis_metadata object attribute
        :return: None
        """
        update_object_items(self.analysis_metadata, kwargs)

    def update_machine_metadata(self, **kwargs) -> None:
        """
        This method updates the machine_metadata object attribute with the given keyword arguments
        :param kwargs: Key word arguments to be used for updating the machine_metadata object attribute
        :return: None
        """
        if not self.analysis_metadata.machine_metadata:
            self.analysis_metadata.machine_metadata = (
                self.AnalysisMetadata.MachineMetadata()
            )
        update_object_items(self.analysis_metadata.machine_metadata, kwargs)

    def as_primitives(self) -> Dict[str, Any]:
        """
        This method returns the dictionary representation of the object
        :return: The dictionary representation of the object
        """
        return {
            "objectid": self.objectid.as_primitives(),
            "analysis_metadata": self.analysis_metadata.as_primitives(),
            "sandbox_name": self.sandbox_name,
            "sandbox_version": self.sandbox_version,
        }


class OntologyResults:
    def __init__(self, service_name: Optional[str] = None) -> None:
        """
        The OntologyResults class object which will contain and manipulate all data
        relating to the ontology results
        :param service_name: The name of the service this ontology result is being generated for
        :return: None
        """
        global SERVICE_NAME
        SERVICE_NAME = service_name

        self.netflows: List[NetworkConnection] = []
        self.dns_netflows: List[NetworkDNS] = []
        self.http_netflows: List[NetworkHTTP] = []
        self.processes: List[Process] = []
        self.sandboxes: List[Sandbox] = []
        self.signatures: List[Signature] = []
        self._guid_process_map: Dict[str, Process] = {}
        self.service_name = SERVICE_NAME

    # ObjectID manipulation methods
    @staticmethod
    def create_objectid(**kwargs) -> ObjectID:
        """
        This method creates an ObjectID, assigns its attributes based on keyword arguments provided,
        and returns the ObjectID
        :param kwargs: Key word arguments to be used for updating the ObjectID's attributes
        :return: ObjectID object
        """
        if not (kwargs.get("tag") and kwargs.get("ontology_id")):
            raise ValueError("The objectid needs its required arguments")
        objectid = ObjectID(
            kwargs["tag"], kwargs["ontology_id"], kwargs.get("service_name")
        )
        # Ensure that is time_observed is passed in and has a value, that that value is a str
        if "time_observed" in kwargs and kwargs["time_observed"] is not None and not isinstance(kwargs["time_observed"], str):
            raise ValueError("time_observed must be a str")
        # Ensure that time_observed is of a certain format
        elif "time_observed" in kwargs and kwargs["time_observed"] is not None and isinstance(kwargs["time_observed"], str):
            kwargs["time_observed"] = str(datetime.strptime(kwargs["time_observed"], LOCAL_FMT))
        update_object_items(objectid, kwargs)
        return objectid

    @staticmethod
    def create_session() -> str:
        """
        This method creates a random session ID, and a session ID == totally unique value separate from Sandbox Ontology ID
        :return: The session ID
        """
        return get_random_id()

    # Sandbox manipulation methods
    def set_sandboxes(self, sandboxes: List[Sandbox]) -> None:
        """
        This method sets the Sandbox objects
        :param sandboxes: The sandboxes to set
        :return: None
        """
        self.sandboxes = (
            sandboxes
            if isinstance(sandboxes, List)
            and all(isinstance(sandbox, Sandbox) for sandbox in sandboxes)
            else []
        )

    def add_sandbox(self, sandbox: Sandbox) -> None:
        """
        This method adds a Sandbox object to the list of sandboxes
        :param sandbox: The sandbox to add
        :return: None
        """
        self.sandboxes.append(sandbox)

    @staticmethod
    def create_sandbox(**kwargs) -> Sandbox:
        """
        This method creates a Sandbox object, assigns its attributes based on keyword arguments provided,
        and returns the Sandbox object
        :param kwargs: Key word arguments to be used for updating the Sandbox object's attributes
        :return: Sandbox object
        """
        if not (kwargs.get("objectid") and kwargs.get("sandbox_name")):
            raise ValueError("The sandbox needs its required arguments")
        sandbox = Sandbox(
            kwargs["objectid"], Sandbox.AnalysisMetadata(), kwargs["sandbox_name"]
        )

        update_object_items(sandbox, kwargs)
        if kwargs.get("analysis_metadata"):
            sandbox.update_analysis_metadata(
                **kwargs["analysis_metadata"].as_primitives()
            )
        return sandbox

    def get_sandbox_by_session(self, session: str) -> Optional[Sandbox]:
        """
        This method returns a Sandbox object that matches the given session
        :param session: The session that we are looking for sandboxes that match
        :return: A Sandbox object, if it exists
        """
        return next(
            (
                sandbox
                for sandbox in self.sandboxes
                if sandbox.objectid.session == session
            ),
            None,
        )

    def get_sandboxes(self) -> List[Sandbox]:
        """
        This method is a getter for the sandboxes attribute
        :return: The value of the sandboxes attribute
        """
        return self.sandboxes

    # Signature manipulation methods
    def set_signatures(self, signatures: List[Signature]) -> None:
        """
        This method sets the Signature objects
        :param signatures: The signatures to set
        :return: None
        """
        self.signatures = (
            signatures
            if isinstance(signatures, List)
            and all(isinstance(signature, Signature) for signature in signatures)
            else []
        )

    def create_signature(self, **kwargs) -> Signature:
        """
        This method creates a Signature object, assigns its attributes based on keyword arguments provided,
        and returns the Signature object
        :param kwargs: Key word arguments to be used for updating the Signature object's attributes
        :return: Signature object
        """
        if not (kwargs.get("objectid") and kwargs.get("name") and kwargs.get("type")):
            raise ValueError("The signature needs its required arguments")
        signature = Signature(kwargs["objectid"], kwargs["name"], kwargs["type"])
        if "description" in kwargs:
            kwargs["description"] = kwargs["description"].lower()
        update_object_items(signature, kwargs)
        return signature

    def add_signature(self, signature: Signature) -> None:
        """
        This method adds a Signature object to the list of signatures
        :param signature: The Signature object to be added
        :return: None
        """
        self.signatures.append(signature)

    def get_signatures(self) -> List[Signature]:
        """
        This method is a getter for the signatures attribute
        :return: The value of the signatures attribute
        """
        return self.signatures

    def get_signatures_by_pid(self, pid: int) -> List[Signature]:
        """
        This method allows the retrieval of signatures that match a certain process ID
        :param pid: The process ID
        :return: A list of signatures that match the process pid
        """
        signatures_with_pid: List[Signature] = []
        processes_with_pid = [
            process for process in self.processes if process.pid == pid
        ]
        for signature in self.signatures:
            for attribute in signature.attributes:
                if attribute.source.guid:
                    if any(
                        attribute.source.guid == process.objectid.guid
                        for process in processes_with_pid
                    ):
                        signatures_with_pid.append(signature)
                elif any(
                    attribute.source.ontology_id == process.objectid.ontology_id
                    for process in processes_with_pid
                ):
                    signatures_with_pid.append(signature)

        return signatures_with_pid

    @staticmethod
    def create_attribute(**kwargs) -> Attribute:
        """
        This method creates an Attribute, assigns its attributes based on keyword arguments provided,
        and returns the Attribute
        :param kwargs: Key word arguments to be used for updating the Attribute's attributes
        :return: Attribute object
        """
        return Signature.create_attribute(**kwargs)

    # NetworkConnection manipulation methods
    def set_netflows(self, network_connections: List[NetworkConnection]) -> None:
        """
        This method sets the NetworkConnection objects. Note that a netflow == NetworkConnection
        :param network_connections: The NetworkConnections to set
        :return: None
        """
        self.netflows: List[NetworkConnection] = (
            network_connections
            if isinstance(network_connections, List)
            and all(
                isinstance(network_connection, NetworkConnection)
                for network_connection in network_connections
            )
            else []
        )

    def create_network_connection(self, **kwargs) -> NetworkConnection:
        """
        This method creates a NetworkConnection object, assigns its attributes based on keyword arguments provided,
        and returns the NetworkConnection object
        :param kwargs: Key word arguments to be used for updating the NetworkConnection object's attributes
        :return: NetworkConnection object
        """
        if not (
            kwargs.get("objectid")
            and kwargs.get("destination_ip")
            and kwargs.get("destination_port")
            and kwargs.get("transport_layer_protocol")
            and kwargs.get("direction")
        ):
            raise ValueError("The network connection needs its required arguments")

        network_connection = NetworkConnection(
            kwargs["objectid"],
            kwargs["destination_ip"],
            kwargs["destination_port"],
            kwargs["transport_layer_protocol"],
            kwargs["direction"],
        )
        network_connection.update(**kwargs)
        return network_connection

    def add_network_connection(self, network_connection: NetworkConnection) -> None:
        """
        This method adds a NetworkConnection object to the list of network connections
        :param network_connection: The NetworkConnection object to be added
        :return: None
        """
        # Check if network_connection.process needs linking
        if network_connection.process:
            if network_connection.process.objectid.guid:
                guid = network_connection.process.objectid.guid
            else:
                guid = self.get_guid_by_pid_and_time(
                    network_connection.process.pid,
                    network_connection.process.start_time,
                )
            process_to_point_to = self.get_process_by_guid(guid)
            # If we cannot link a process to this network connection, then don't include the process
            network_connection.set_process(process_to_point_to)

        self.netflows.append(network_connection)

    def get_network_connections(self) -> List[NetworkConnection]:
        """
        This method returns the network connections
        :return: The list of network connections
        """
        return self.netflows

    def get_network_connection_by_pid(self, pid: int) -> List[NetworkConnection]:
        """
        This method allows the retrieval of network connections that match a certain process ID
        :param pid: The process ID
        :return: A list of signatures that match the process pid
        """
        return [
            network_connection
            for network_connection in self.get_network_connections()
            if getattr(network_connection.process, "pid", None) == pid
        ]

    def get_network_connection_by_guid(
        self, guid: Optional[str]
    ) -> Optional[NetworkConnection]:
        """
        This method takes a given GUID and returns the associated network connection
        :param guid: The given GUID that we want an associated network connection for
        :return: The associated network connection
        """
        if guid is None:
            return None

        network_connections_with_guid = [
            network_connection
            for network_connection in self.get_network_connections()
            if network_connection.objectid.guid == guid
        ]

        if not network_connections_with_guid:
            return None
        else:
            return network_connections_with_guid[0]

    def get_network_connection_by_details(
        self,
        destination_ip: str,
        destination_port: int,
        direction: str,
        transport_layer_protocol: str,
    ) -> NetworkConnection:
        """
        This method finds an existing network connection based on specific details
        NOTE: This isn't going to be the most exact method ever since it does not account for source IPs and ports
        :param destination_ip: The destination IP of the network connection
        :param destination_port: The destination port of the network connection
        :param direction: The direction of the network connection
        :param transport_layer_protocol: The transport layer protocol of the connection
        :return: The matching network connection, if it exists
        """
        # All or nothing!
        if any(
            item is None
            for item in [
                destination_ip,
                destination_port,
                direction,
                transport_layer_protocol,
            ]
        ):
            return None

        # Due to the way INetSim traffic can be handled, let's check for
        # network connections that are both HTTP and HTTPS
        if destination_port == 80:
            destination_ports = [80, 443]
        else:
            destination_ports = [destination_port]

        for network_connection in self.get_network_connections():
            if (
                network_connection.destination_ip == destination_ip
                and network_connection.destination_port in destination_ports
                and network_connection.direction == direction
                and network_connection.transport_layer_protocol
                == transport_layer_protocol
            ):
                return network_connection
        return None

    # NetworkDNS manipulation methods
    def set_dns_netflows(self, network_dns: List[NetworkDNS]) -> None:
        """
        This method sets the NetworkDNS objects. Note that a dns_netflow == NetworkDNS
        :param network_dnss: The NetworkDNS to set
        :return: None
        """
        self.dns_netflows: List[NetworkDNS] = (
            network_dns
            if isinstance(network_dns, List)
            and all(isinstance(dns, NetworkDNS) for dns in network_dns)
            else []
        )

    def create_network_dns(self, **kwargs) -> NetworkDNS:
        """
        This method creates a NetworkDNS object, assigns its attributes based on keyword arguments provided,
        and returns the NetworkDNS object
        :param kwargs: Key word arguments to be used for updating the NetworkDNS object's attributes
        :return: NetworkDNS object
        """
        if not (
            kwargs.get("domain")
            and kwargs.get("resolved_ips") is not None
            and kwargs.get("lookup_type")
        ):
            raise ValueError("The network dns connection needs its required arguments")
        network_dns = NetworkDNS(
            kwargs["domain"], kwargs["resolved_ips"], kwargs["lookup_type"]
        )
        update_object_items(network_dns, kwargs)
        return network_dns

    def add_network_dns(self, dns: NetworkDNS) -> None:
        """
        This method adds a NetworkDNS object to the list of network DNS calls
        :param dns: The NetworkDNS object to be added
        :return: None
        """
        self.dns_netflows.append(dns)

    def get_network_dns(self) -> List[NetworkDNS]:
        """
        This method returns the network dns
        :return: The list of network dns
        """
        return self.dns_netflows

    def get_domain_by_destination_ip(self, ip: str) -> Optional[str]:
        """
        This method returns domains associated with a given destination IP
        :param ip: The IP for which an associated domain is requested
        :return: The domain associated with the given destination IP
        """
        domains = [dns.domain for dns in self.dns_netflows if ip in dns.resolved_ips]
        if domains:
            return domains[0]
        else:
            return None

    def get_destination_ip_by_domain(self, domain: str) -> Optional[str]:
        """
        This method returns a destination ip associated with a given domain
        :param domain: The domain for which an associated IP is requested
        :return: The IP associated with the given domain
        """
        ips = [dns.resolved_ips[0] for dns in self.dns_netflows if domain == dns.domain]
        if ips:
            return ips[0]
        else:
            return None

    # NetworkHTTP manipulation methods
    def set_http_netflows(self, network_http: List[NetworkHTTP]) -> None:
        """
        This method sets the NetworkHTTP objects. Note that a http_netflow == NetworkHTTP
        :param network_http: The NetworkHTTPs to set
        :return: None
        """
        self.http_netflows: List[NetworkHTTP] = (
            network_http
            if isinstance(network_http, List)
            and all(isinstance(http, NetworkHTTP) for http in network_http)
            else []
        )

    def create_network_http(self, **kwargs) -> NetworkHTTP:
        """
        This method creates a NetworkHTTP object, assigns its attributes based on keyword arguments provided,
        and returns the NetworkHTTP object
        :param kwargs: Key word arguments to be used for updating the NetworkHTTP object's attributes
        :return: NetworkHTTP object
        """
        if not (kwargs.get("request_uri") and kwargs.get("request_method")):
            raise ValueError("The network http connection needs its required arguments")
        network_http = NetworkHTTP(kwargs["request_uri"], kwargs["request_method"])
        update_object_items(network_http, kwargs)
        return network_http

    def add_network_http(self, http: NetworkHTTP) -> None:
        """
        This method adds a NetworkHTTP object to the list of network HTTP calls
        :param http: The NetworkHTTP object to be added
        :return: None
        """
        self.http_netflows.append(http)

    def get_network_http(self) -> List[NetworkHTTP]:
        """
        This method returns the network HTTP
        :return: The list of network HTTP
        """
        return self.http_netflows

    def get_network_http_by_path(self, path: str) -> Optional[NetworkHTTP]:
        """
        This method returns the network HTTP call associated with a path
        :param path: The path to a response/request body file
        :return: The associated network HTTP call for the given path
        """
        network_http_with_path = [
            http
            for http in self.get_network_http()
            if http.response_body_path == path or http.request_body_path == path
        ]
        if not network_http_with_path:
            return None
        else:
            return network_http_with_path[0]

    def get_network_http_by_details(
        self, request_uri: str, request_method: str, request_headers: Dict[str, str]
    ) -> Optional[NetworkHTTP]:
        """
        This request_method gets a network http call by request URI, request_method and request headers
        :param request_uri: The URI of the request
        :param request_method: The request_method used for the HTTP request
        :param request_headers: The headers of the request
        :return: The network http call (should one exist) that matches these details
        """
        network_http_with_details = [
            http
            for http in self.get_network_http()
            if http.request_uri == request_uri
            and http.request_method == request_method
            and http.request_headers == request_headers
        ]
        if not network_http_with_details:
            return None
        else:
            return network_http_with_details[0]

    def get_network_connection_by_network_http(self, network_http: NetworkHTTP) -> Optional[NetworkConnection]:
        """
        This method returns the network connection corresponding to the given network http object
        :param network_http: The given network http object
        :return: The corresponding network connection
        """
        for netflow in self.netflows:
            if netflow.http_details == network_http:
                return netflow

        return None

    # Process manipulation methods
    def set_processes(self, processes: List[Process]) -> None:
        """
        This method sets the Process objects.
        :param processes: The Processes to set
        :return: None
        """
        self.processes: List[Process] = (
            processes
            if isinstance(processes, List)
            and all(isinstance(process, Process) for process in processes)
            else []
        )

    def create_process(self, **kwargs) -> Process:
        """
        This method creates a Process object, assigns its attributes based on keyword arguments provided,
        and returns the Process object
        :param kwargs: Key word arguments to be used for updating the Process object's attributes
        :return: Process object
        """
        if not (
            kwargs.get("objectid") and kwargs.get("image") and kwargs.get("start_time")
        ):
            raise ValueError("The process needs its required arguments")
        process = Process(kwargs["objectid"], kwargs["image"], kwargs["start_time"])
        process.update(**kwargs)

        if not process.objectid.guid:
            process.objectid.assign_guid()
        if not process.end_time:
            process.set_end_time(MAX_TIME)
        if not process.objectid.time_observed:
            process.objectid.set_time_observed(process.start_time)
        return process

    def add_process(self, process: Process) -> None:
        """
        This method adds a validated Process object to the list of processes
        :param process: The Process object to be added
        :return: None
        """
        if self._validate_process(process):
            if isinstance(process.objectid.guid, str):
                self._guid_process_map[process.objectid.guid.upper()] = process
            else:
                self._guid_process_map[process.objectid.guid] = process
            self.set_parent_details(process)
            self.set_child_details(process)
            self.processes.append(process)
        else:
            log.debug("Invalid process, ignoring...")
            return

    def update_process(self, **kwargs) -> None:
        """
        This method updates a Process object attributes
        :param kwargs: Key word arguments to be used for updating the Process object's attributes
        :return: None
        """
        if all(value is None for value in kwargs.values()):
            return

        if "guid" not in kwargs and "pid" not in kwargs:
            log.warning(
                "You must pass GUID kwarg or a PID kwarg if you want to update a process"
            )
            return
        elif (
            "guid" not in kwargs
            and "pid" in kwargs
            and not ("start_time" in kwargs or "end_time" in kwargs)
        ):
            log.warning(
                "You must pass GUID kwarg or a PID kwarg with a timestamp such as start_time or end_time if you want to update a process."
            )
            return

        # Don't update the parent yet
        parent_keys = [
            "pguid",
            "ptag",
            "ptreeid",
            "pprocesstree",
            "ptime_observed",
            "ppid",
            "pimage",
            "pcommand_line",
            "pobjectid",
        ]
        parent_kwargs = {
            key[1:]: value for key, value in kwargs.items() if key in parent_keys
        }

        if "guid" in kwargs and kwargs["guid"]:
            process_to_update = self.get_process_by_guid(kwargs["guid"])
            if not process_to_update:
                p = self.create_process(**kwargs)
                self.add_process(p)
                return
            process_to_update.update(**kwargs)
        else:
            timestamp = (
                kwargs["end_time"] if kwargs.get("end_time") else kwargs["start_time"]
            )
            if not isinstance(timestamp, str):
                raise ValueError(f"The timestamp {timestamp} must be a str")

            guid = self.get_guid_by_pid_and_time(kwargs["pid"], timestamp)
            if not guid:
                p = self.create_process(**kwargs)
                self.add_process(p)
                return
            process_to_update = self.get_process_by_guid(guid)
            kwargs["guid"] = guid
            if process_to_update:
                process_to_update.update(**kwargs)

        if parent_kwargs.get("guid") or parent_kwargs.get("pobjectid", {}).get("guid"):
            # Only update if ObjectID is not associated with another process
            if process_to_update and any(
                process_to_update.pobjectid == process.objectid
                for process in self.get_processes()
            ):
                return
            pguid = (
                parent_kwargs["guid"]
                if parent_kwargs.get("guid")
                else parent_kwargs.get("pobjectid", {}).get("guid")
            )
            parent = self.get_process_by_guid(pguid)
            if process_to_update and parent:
                process_to_update.set_parent(parent)

    def update_objectid(self, **kwargs) -> None:
        """
        This method updates an object's ObjectID attributes
        :param kwargs: Key word arguments to be used for updating the object's ObjectID attributes
        :return: None
        """
        if all(value is None for value in kwargs.values()):
            return

        if "guid" not in kwargs:
            log.warning(
                "You must pass GUID kwarg if you want to update a process ObjectID."
            )
            return

        object_to_update = self.get_process_by_guid(kwargs["guid"])
        if not object_to_update:
            object_to_update = self.get_network_connection_by_guid(kwargs["guid"])
            if not object_to_update:
                return

        update_object_items(object_to_update.objectid, kwargs)

    def set_parent_details(self, process: Process) -> None:
        """
        This method sets the parent process's details in the given process
        :param process: The process that will have it's parent's details set
        :return: None
        """
        parent = None
        if process.pobjectid and process.pobjectid.guid:
            parent = self.get_process_by_guid(process.pobjectid.guid)
            process.set_parent(parent)

        if not parent and process.ppid and process.start_time:
            parent_guid = self.get_guid_by_pid_and_time(
                process.ppid, process.start_time
            )
            parent = self.get_process_by_guid(parent_guid)
            process.set_parent(parent)

    def set_child_details(self, process: Process) -> None:
        """
        This method sets the parent process details for any child processes of the given process
        :param process: The parent process that will be set as the parent for any associated child processes
        :return: None
        """
        if process.objectid.guid:
            child_processes = self.get_processes_by_pguid(process.objectid.guid)
            for child_process in child_processes:
                child_process.set_parent(process)
        # Processes may not have a pguid attribute set, so this is not an elif case
        if process.pid and process.start_time:
            child_processes = self.get_processes_by_ppid_and_time(
                process.pid, process.start_time
            )
            for child_process in child_processes:
                child_process.set_parent(process)

    def get_processes(self) -> List[Process]:
        """
        This method is a getter for the processes attribute
        :return: The value of the processes attribute
        """
        return self.processes

    def get_guid_by_pid_and_time(self, pid: int, timestamp: str) -> Optional[str]:
        """
        This method allows the retrieval of GUIDs based on a process ID and timestamp
        :param pid: The process ID
        :param timestamp: A timestamp between the creation and termination of a process
        :return: The GUID for the given process ID
        """
        process = self.get_process_by_pid_and_time(pid, timestamp)
        if process:
            return process.objectid.guid
        else:
            return None

    def get_processes_by_ppid_and_time(
        self, ppid: int, timestamp: str
    ) -> List[Process]:
        """
        This method allows the retrieval of processes based on a parent process ID and timestamp
        :param ppid: The parent process ID
        :param timestamp: A timestamp between the creation and termination of a process
        :return: The child processes associated for the given parent process ID
        """
        if timestamp is None:
            return None
        return [
            process
            for process in self.get_processes()
            if process.ppid == ppid
            and timestamp <= process.end_time
            and timestamp >= process.start_time
        ]

    def get_pguid_by_pid_and_time(self, pid: int, timestamp: str) -> Optional[str]:
        """
        This method allows the retrieval of the parent process's GUID based on a process ID and timestamp
        :param pid: The process ID
        :param timestamp: A timestamp between the creation and termination of a process
        :return: The parent process's GUID for the given process ID
        """
        process = self.get_process_by_pid_and_time(pid, timestamp)
        if process and process.pobjectid:
            return process.pobjectid.guid
        else:
            return None

    def is_guid_in_gpm(self, guid: str) -> bool:
        """
        This method confirms if a GUID is in the GUID -> Process map
        :return: A boolean indicating if a GUID is in the GUID -> Process map
        """
        return f"{{{str(UUID(guid)).upper()}}}" in self._get_guids()

    def get_process_by_guid(self, guid: Optional[str]) -> Optional[Process]:
        """
        This method takes a given GUID and returns the associated process
        :param guid: The given GUID that we want an associated process for
        :return: The associated process
        """
        if guid is None:
            return None
        return self._guid_process_map.get(guid.upper())

    def get_process_by_command_line(
        self, command_line: Optional[str] = None
    ) -> Optional[Process]:
        """
        This method takes a given command line and returns the associated process
        NOTE That this method has a high possibility of not being accurate. If multiple processes use the same
        command line, this method will return the first process.
        :param command_line: The given command line that we want an associated process for
        :return: The associated process
        """
        if not command_line:
            return None

        processes_with_command_line = [
            process
            for process in self.get_processes()
            if process.command_line
            and (
                command_line == process.command_line
                or command_line in process.command_line
            )
        ]
        if not processes_with_command_line:
            return None
        else:
            return processes_with_command_line[0]

    def get_process_by_pid_and_time(
        self, pid: Optional[int], timestamp: Optional[str]
    ) -> Optional[Process]:
        """
        This method allows the retrieval of a process based on a process ID and timestamp
        :param pid: The process ID
        :param timestamp: A timestamp between the creation and termination of a process
        :return: The process for the given process ID
        """
        if pid is None or timestamp is None:
            return None
        processes: List[Process] = [
            process
            for process in self.get_processes()
            if process.pid == pid
            and timestamp <= process.end_time
            and timestamp >= process.start_time
        ]
        if not processes:
            return None
        elif len(processes) > 1:
            log.warning("Map is invalid")
            return None
        else:
            return processes[0]

    def get_processes_by_pguid(self, pguid: Optional[str]) -> List[Process]:
        """
        This method takes a given parent process GUID and returns the child processes
        :param guid: The given parent process GUID that we want the child processes for
        :return: The child processes
        """
        if pguid is None:
            return []
        return [
            process
            for process in self.get_processes()
            if process.pobjectid and process.pobjectid.guid == pguid
        ]

    def get_process_by_pid(self, pid: Optional[int] = None) -> Optional[Process]:
        """
        This method takes a given process ID and returns the associated process
        NOTE That this method has a high possibility of not being accurate. If multiple processes use the same
        process ID, this method will return the first process.
        :param pid: The given process ID that we want an associated process for
        :return: The associated process
        """
        if not pid:
            return None

        processes_with_pid = [
            process
            for process in self.get_processes()
            if process.pid and pid == process.pid
        ]
        if not processes_with_pid:
            return None
        else:
            return processes_with_pid[0]

    def as_primitives(self) -> Dict[str, Any]:
        """
        This method returns the dictionary representation of the object
        :return: The dictionary representation of the object
        """
        return {
            "sandboxes": [sandbox.as_primitives() for sandbox in self.sandboxes],
            "signatures": [signature.as_primitives() for signature in self.signatures],
            "network_connections": [
                network_connection.as_primitives()
                for network_connection in self.netflows
            ],
            "network_dns": [
                network_dns.as_primitives() for network_dns in self.dns_netflows
            ],
            "network_http": [
                network_http.as_primitives() for network_http in self.http_netflows
            ],
            "processes": [process.as_primitives() for process in self.processes],
        }

    # Process Tree and Event manipulation methods
    def get_events(
        self, safelist: List[str] = None
    ) -> List[Union[Process, NetworkConnection]]:
        """
        This method gets all process and network events, sorts them by time observed, and returns a list
        :param safelist: A list of safe treeids
        :return: A sorted list of all process and network events
        """
        if safelist is None:
            safelist: List[str] = []

        processes_to_add = [
            process
            for process in self.processes
            if process.start_time is not None
            and process.objectid.treeid not in safelist
        ]
        netflows_to_add = [
            network_connection
            for network_connection in self.netflows
            if network_connection.objectid.time_observed is not None
            and network_connection.objectid.treeid not in safelist
        ]
        events = processes_to_add + netflows_to_add
        return self._sort_things_by_time_observed(events)

    def get_non_safelisted_processes(self, safelist: List[str]) -> List[Process]:
        """
        This method filters events by their tree ID and returns the remaining events
        :param safelist: All of the safe leaf tree IDs (the safelist)
        :return: A list of non-safelisted process
        """
        # NOTE: This method must be called once tree IDs have been added to the process_event_dicts, most likely
        # through calculating the process tree
        filtered_processes = [
            process
            for process in self.get_processes()
            if process.objectid.treeid not in safelist
        ]
        sorted_filtered_processes = self._sort_things_by_time_observed(
            filtered_processes
        )
        return sorted_filtered_processes

    def get_process_tree(self, safelist: List[str] = None) -> List[Dict[str, Any]]:
        """
        This method generates the event tree
        :return: The event tree
        """
        if safelist is None:
            safelist: List[str] = []
        events = self.get_events()
        events_dict = self._convert_events_to_dict(events)
        tree = self._convert_events_dict_to_tree(events_dict)
        self._create_treeids(tree)
        if safelist:
            tree = OntologyResults._filter_event_tree_against_safe_treeids(
                tree, safelist
            )
        return tree

    def get_process_tree_result_section(
        self, safelist: List[str] = None
    ) -> ResultProcessTreeSection:
        """
        This method creates the Typed ResultSection for Process (Event) Trees
        :param safelist: A safelist of tree IDs that is to be applied to the events
        :return: The Typed ResultSection for the Process (Event) Tree
        """
        if safelist is None:
            safelist: List[str] = []
        tree = self.get_process_tree(safelist)
        items: List[ProcessItem] = []
        process_tree_result_section = ResultProcessTreeSection("Spawned Process Tree")
        for event in tree:
            # A telltale sign that the event is a NetworkConnection
            if "process" in event:
                # event is a NetworkConnection, we don't want this in the process tree result section, only the counts
                continue
            self._convert_event_tree_to_result_section(
                items, event, safelist, process_tree_result_section
            )
        for item in items:
            process_tree_result_section.add_process(item)
        return process_tree_result_section

    def load_from_json(self, json: Dict[str, Any]) -> None:
        """
        This method takes a given json and sets the corresponding attributes to those values
        :param json: The the given json representation of the sandbox ontology
        :return: None
        """
        self.analysis_metadata.load_from_json(json["analysis_metadata"])
        for signature in json["signatures"]:
            self.signatures.append(self._load_signature_from_json(signature))
        for network_connection in json["network_connections"]:
            self.network_connections.append(
                self._load_network_connection_from_json(network_connection)
            )
        for dns in json["network_dns"]:
            self.network_dns.append(self._load_network_dns_from_json(dns))
        for http in json["network_http"]:
            self.network_http.append(self._load_network_http_from_json(http))
        for process in json["processes"]:
            self.processes.append(self._load_process_from_json(process))
        self.sandbox_name = json["sandbox_name"]
        self.sandbox_version = json["sandbox_version"]

    @staticmethod
    def handle_artifacts(
        artifact_list: List[Dict[str, Any]],
        request: ServiceRequest,
        collapsed: bool = False,
        injection_heur_id: int = 17,
    ) -> ResultSection:
        """
        Goes through each artifact in artifact_list, uploading them and adding result sections accordingly
        :param artifact_list: List of dictionaries that each represent an artifact
        :param collapsed: A flag used for indicating if the Sandbox Artifacts ResultSection should be collapsed or not
        :param injection_heur_id: The heuristic ID for the Injection heuristic of a service
        :return: A ResultSection containing any Artifact ResultSections
        """

        validated_artifacts = OntologyResults._validate_artifacts(artifact_list)

        artifacts_result_section = ResultSection(
            "Sandbox Artifacts", auto_collapse=collapsed
        )

        for artifact in validated_artifacts:
            OntologyResults._handle_artifact(
                artifact, artifacts_result_section, injection_heur_id
            )

            if artifact.to_be_extracted and not any(artifact.sha256 == previously_extracted["sha256"] for previously_extracted in request.extracted):
                try:
                    request.add_extracted(
                        artifact.path, artifact.name, artifact.description
                    )
                except MaxExtractedExceeded:
                    # To avoid errors from being raised when too many files have been extracted
                    pass
            elif not artifact.to_be_extracted and not any(artifact.sha256 == previously_supplemented["sha256"] for previously_supplemented in request.task.supplementary):
                request.add_supplementary(
                    artifact.path, artifact.name, artifact.description
                )

        return (
            artifacts_result_section if artifacts_result_section.subsections else None
        )

    def _get_guids(self) -> List[str]:
        """
        This method gets a list of GUIDs from the GUID - PID map
        :return: A list of GUIDs
        """
        return list(self._guid_process_map.keys())

    def _validate_process(self, process: Process) -> bool:
        """
        This method validates a Process object
        :param process: A Process object to be validated
        :return: A boolean flag indicating that Process is valid
        """
        # Grab pids and guids to use for validation
        pids: List[int] = [
            process.pid
            for process in self._guid_process_map.values()
            if process.pid is not None
        ]
        guids: List[str] = list(self._guid_process_map.keys())

        if process.objectid.guid is None and process.pid is None:
            log.warning("Process requires at least a GUID or a PID, skipping...")
            return False
        # elif not process.objectid.guid and process.pid not in pids:
        #     # This means we have a unique process that is not yet in the lookup table.
        #     # Before we add it, assign a GUID to it.
        #     process.objectid.assign_guid()
        elif process.objectid.guid in guids and process.pid in pids:
            # We cannot have two items in the table that share process IDs and GUIDs
            log.debug("Duplicate process, skipping...")
            return False
        elif process.objectid.guid in guids and process.pid not in pids:
            # We cannot have two items in the table that share GUIDs
            log.debug("Duplicate process, skipping...")
            return False
        elif process.objectid.guid not in guids and process.pid in pids:
            # We can have two items in the table that share PIDs that don't share GUIDs
            # Further validation is required
            return self._handle_pid_match(process)
        else:
            # process.guid and process.guid not in guids and process.pid not in pids
            # We have a unique process that is not yet in the lookup table and has a GUID.
            # Add it!
            pass
        return True

    def _handle_pid_match(self, process: Process) -> bool:
        """
        This method is a deeper step in process validation for processes that share IDs
        :param process: A Process object that shares an ID with another Process object in the lookup table
        :return: A boolean indicating if process is a valid entry
        """
        valid_entry = False
        # We only care about processes that share process IDs
        processes_with_common_pids = [
            validated_process
            for validated_process in self.processes
            if validated_process.pid == process.pid
        ]

        if not processes_with_common_pids:
            return True

        for process_with_common_pid in processes_with_common_pids:
            if (
                process_with_common_pid.start_time == process.start_time
                and process_with_common_pid.end_time == process.end_time
            ):
                # We cannot have multiple processes that share IDs that took place at the same time
                continue
            elif (
                process.start_time >= process_with_common_pid.end_time
                or process.end_time <= process_with_common_pid.start_time
            ):
                # We can only have multiple processes that share IDs if they did not take place at the same time
                valid_entry = True
            else:
                # We cannot have multiple processes that share IDs that have overlapping time ranges
                continue
        return valid_entry

    def _remove_process(self, process: Process) -> None:
        """
        This method takes a process and removes it from the current processes, if it exists
        :param process: The process to be removed
        :return: None
        """
        try:
            self.processes.remove(process)
        except ValueError:
            return

    def _remove_network_http(self, network_http: NetworkHTTP) -> None:
        """
        This method takes a network_http and removes it from the current network_http calls, if it exists
        :param network_http: The network_http to be removed
        :return: None
        """
        try:
            self.http_netflows.remove(network_http)
        except ValueError:
            return

    def _remove_network_dns(self, network_dns: NetworkDNS) -> None:
        """
        This method takes a network_dns and removes it from the current network_dns calls, if it exists
        :param network_dns: The network_dns to be removed
        :return: None
        """
        try:
            self.dns_netflows.remove(network_dns)
        except ValueError:
            return

    def _remove_network_connection(self, network_connection: NetworkConnection) -> None:
        """
        This method takes a network_connection and removes it from the current network_connections, if it exists
        :param network_connection: The network_connection to be removed
        :return: None
        """
        try:
            self.netflows.remove(network_connection)
        except ValueError:
            return

    def _remove_signature(self, signature: Signature) -> None:
        """
        This method takes a signature and removes it from the current signatures, if it exists
        :param signature: The signature to be removed
        :return: None
        """
        try:
            self.signatures.remove(signature)
        except ValueError:
            return

    def _load_process_from_json(self, json: Dict[str, Any]) -> Process:
        """
        This method takes a given json and sets the corresponding attributes to those values
        :param json: The the given json representation of the process
        :return: A process object
        """
        process = self.create_process(**json)
        return process

    def _load_signature_from_json(self, json: Dict[str, Any]) -> Signature:
        """
        This method takes a given json and sets the corresponding attributes to those values
        :param json: The the given json representation of the signature
        :return: A signature object
        """
        process = json.pop("process")
        subjects = json.pop("subjects")
        signature = self.create_signature(**json)
        if process:
            signature.update_process(**process)
        if subjects:
            for subject in subjects:
                subject_process = subject.pop("process")
                if subject_process:
                    signature.add_process_subject(**subject_process)
                else:
                    signature.add_subject(**subject)
        return signature

    def _load_network_connection_from_json(
        self, json: Dict[str, Any]
    ) -> NetworkConnection:
        """
        This method takes a given json and sets the corresponding attributes to those values
        :param json: The the given json representation of the network connection
        :return: A network connection object
        """
        process = json.pop("process")
        network_connection = self.create_network_connection(**json)
        if process:
            network_connection.update_process(**process)
        return network_connection

    def _load_network_dns_from_json(self, json: Dict[str, Any]) -> NetworkDNS:
        """
        This method takes a given json and sets the corresponding attributes to those values
        :param json: The the given json representation of the network dns
        :return: A network dns object
        """
        connection_details = json.pop("connection_details")
        network_dns = self.create_network_dns(**json)
        if connection_details:
            process = connection_details.pop("process")
            network_dns.connection_details.update(**connection_details)
            if process:
                network_dns.update_process(**process)
        return network_dns

    def _load_network_http_from_json(self, json: Dict[str, Any]) -> NetworkHTTP:
        """
        This method takes a given json and sets the corresponding attributes to those values
        :param json: The the given json representation of the network http
        :return: A network http object
        """
        connection_details = json.pop("connection_details")
        network_http = self.create_network_http(**json)
        if connection_details:
            process = connection_details.pop("process")
            network_http.connection_details.update(**connection_details)
            if process:
                network_http.update_process(**process)
        return network_http

    @staticmethod
    def _sort_things_by_time_observed(
        things_to_sort_by_time_observed: List[Union[Process, NetworkConnection, Dict]]
    ) -> List[Any]:
        """
        This method sorts a list of things by their time_observeds
        :param things_to_sort_by_time_observed: A list of things to sort by time_observed
        :return: A list of things that have been sorted by time_observed
        """
        if not things_to_sort_by_time_observed:
            return []

        # If every item is a dictionary, then use key lookups
        if all(
            isinstance(thing_to_sort_by_time_observed, Dict)
            for thing_to_sort_by_time_observed in things_to_sort_by_time_observed
        ):

            if any(
                thing_to_sort_by_time_observed["objectid"]["time_observed"] is None
                for thing_to_sort_by_time_observed in things_to_sort_by_time_observed
            ):
                log.warning("All ObjectID time_observed values must not be None...")
                return things_to_sort_by_time_observed

            def time_observed(x):
                # We should only be sorting with floats
                time_obs = x["objectid"]["time_observed"]
                if isinstance(time_obs, str):
                    if time_obs == MIN_TIME:
                        time_obs = epoch_to_local(0)
                    time_obs = datetime.strptime(
                        time_obs, LOCAL_FMT
                    ).timestamp()
                return time_obs

        else:

            if any(
                thing_to_sort_by_time_observed.objectid.time_observed is None
                for thing_to_sort_by_time_observed in things_to_sort_by_time_observed
            ):
                log.warning("All ObjectID time_observed values must not be None...")
                return things_to_sort_by_time_observed

            def time_observed(x):
                # We should only be sorting with floats
                time_obs = x.objectid.time_observed
                if isinstance(time_obs, str):
                    if time_obs == MIN_TIME:
                        time_obs = epoch_to_local(0)
                    time_obs = datetime.strptime(
                        time_obs, LOCAL_FMT
                    ).timestamp()
                return time_obs

        sorted_things = sorted(things_to_sort_by_time_observed, key=time_observed)
        return sorted_things

    @staticmethod
    def _sort_things_by_relationship(
        things_to_sort_by_relationship: List[Union[Process, NetworkConnection, Dict]]
    ) -> List[Union[Process, NetworkConnection, Dict]]:
        """
        This method sorts a list of things by their relationships
        :param things_to_sort_by_relationship: A list of things to sort by their relationships to one another
        :return: A list of things that have been sorted by their relationships
        """
        if not things_to_sort_by_relationship:
            return []

        recurse_again = False
        # If every item is a dictionary, then use key lookups
        if all(
            isinstance(thing_to_sort, Dict)
            for thing_to_sort in things_to_sort_by_relationship
        ):
            for index, thing in enumerate(things_to_sort_by_relationship[:]):
                # Confirm if we are working with an process or a network
                if "pobjectid" in thing:
                    # This is a Process
                    pobjectid = thing["pobjectid"]
                elif "process" in thing and thing["process"]:
                    # This is a NetworkConnection
                    pobjectid = thing["process"]["objectid"]
                else:
                    pobjectid = None

                if not pobjectid:
                    continue
                # We only want to sort if the thing has the same time observed as its parent
                if thing["objectid"]["time_observed"] != pobjectid["time_observed"]:
                    continue

                # If the parent object exists in the rest of the list
                for parent_index, parent in enumerate(
                    things_to_sort_by_relationship[index + 1 :]
                ):
                    if (
                        pobjectid["guid"] == parent["objectid"]["guid"]
                        and pobjectid["time_observed"]
                        == parent["objectid"]["time_observed"]
                    ):
                        popped_item = things_to_sort_by_relationship.pop(
                            index + 1 + parent_index
                        )
                        things_to_sort_by_relationship.insert(index, popped_item)
                        recurse_again = True
                        break
                if recurse_again:
                    break
        else:
            for index, thing in enumerate(things_to_sort_by_relationship[:]):
                # Confirm if we are working with an process or a network
                if hasattr(thing, "pobjectid"):
                    # This is a Process
                    pobjectid = thing.pobjectid
                elif hasattr(thing, "process") and thing.process:
                    # This is a NetworkConnection
                    pobjectid = thing.process.objectid
                else:
                    pobjectid = None

                if not pobjectid:
                    continue
                # We only want to sort if the thing has the same time observed as its parent
                if thing.objectid.time_observed != thing.pobjectid.time_observed:
                    continue
                # If the parent object exists in the rest of the list
                for parent_index, parent in enumerate(
                    things_to_sort_by_relationship[index + 1 :]
                ):
                    if thing.pobjectid.guid == parent.objectid.guid:
                        popped_item = things_to_sort_by_relationship.pop(
                            index + 1 + parent_index
                        )
                        things_to_sort_by_relationship.insert(index, popped_item)
                        recurse_again = True
                        break
                if recurse_again:
                    break

        if recurse_again:
            OntologyResults._sort_things_by_relationship(things_to_sort_by_relationship)
        return things_to_sort_by_relationship

    @staticmethod
    def _convert_events_to_dict(
        events: List[Union[Process, NetworkConnection]]
    ) -> Dict[str, Any]:
        """
        This method converts events to dictionaries
        :param events: A list of validated event objects
        :return: A dictionary representing the event objects
        """
        events_dict = {}

        if any([event.objectid.guid is None for event in events]):
            log.warning("All events must have a GUID at the ObjectID level...")
            return events_dict

        for event in events:
            events_dict[event.objectid.guid] = event.as_primitives()

        return events_dict

    @staticmethod
    def _depth(d: Dict[str, Any]) -> int:
        """
        This method uses recursion to determine the depth of a dictionary
        :param d: The dictionary to determine the depth of
        :return: The integer value representing the current depth at the current iteration
        """
        if isinstance(d, dict):
            children = d.get("children", [])
            if isinstance(children, list):
                if not children:
                    return 1
                return 1 + max(OntologyResults._depth(child) for child in children)
        return 0

    @staticmethod
    def _convert_events_dict_to_tree(
        events_dict: Dict[str, Any] = None
    ) -> List[Dict[str, Any]]:
        """
        This method converts a dictionary representing events into a tree by using pid/ppid or guid/pguid
        pairs for linking
        :param events_dict: A dictionary of events
        :return: A list of event tree roots, each which their respective branches and leaves
        """

        root = {
            "children": [],
        }
        sorted_events = OntologyResults._sort_things_by_time_observed(
            list(events_dict.values())
        )
        try:
            # If events all have the same time observed, but there are child-parent relationships between events,
            # we should order based on relationship
            sorted_events_by_relationship_and_time = (
                OntologyResults._sort_things_by_relationship(sorted_events)
            )
        except RecursionError:
            log.error("Unable to sort events by relationship due to recursion error.")
            sorted_events_by_relationship_and_time = sorted_events

        events_seen = []

        for e in sorted_events_by_relationship_and_time:
            if "children" not in e:
                e["children"] = []

            # This the main difference between Process and NetworkConnection
            pguid = None
            if "pobjectid" in e and e["pobjectid"] and e["pobjectid"]["guid"]:
                # This is a Process
                pguid = e["pobjectid"]["guid"]
            elif "process" in e and e["process"] and e["process"]["objectid"]["guid"]:
                # This is a NetworkConnection
                pguid = e["process"]["objectid"]["guid"]

            if pguid and pguid in events_seen:
                # Check if depth is too DEEP
                if any(OntologyResults._depth(event_dict) >= PROCESS_TREE_DEPTH_LIMIT for event_dict in events_dict.values()):
                    # We still want to register the process in events_seen, so
                    # that they don't get added to the root children
                    pass
                else:
                    events_dict[pguid]["children"].append(e)
            else:
                root["children"].append(e)

            events_seen.append(e["objectid"]["guid"])

        return OntologyResults._sort_things_by_time_observed(root["children"])

    def _convert_event_tree_to_result_section(
        self,
        items: List[ProcessItem],
        event: Dict[str, Any],
        safelist: List[str],
        result_section: ResultProcessTreeSection,
        parent: Optional[ProcessItem] = None,
    ) -> None:
        """
        This method converts the event tree into a ResultSection using recursion
        :param items: A list of ProcessItem objects
        :param event: A dictionary representing the Process to be converted
        :param safelist: A safelist of tree IDs that is to be applied to the events
        :param result_section: The Typed ResultSection for the Process (Event) Tree
        :param parent: The ProcessItem of the event to be converted
        :return: None
        """
        e = ProcessItem(
            pid=event["pid"],
            name=event["image"],
            cmd=event["command_line"],
        )
        e.add_network_events(len(self.get_network_connection_by_pid(e.pid)))
        # TODO
        # e.add_file_events(len(self.get_file_events_by_pid(e.pid)))
        # e.add_registry_events(len(self.get_registry_events_by_pid(e.pid)))

        if event["objectid"]["treeid"] in safelist:
            e.safelist()
        else:
            result_section.add_tag(
                "dynamic.processtree_id", event["objectid"]["processtree"]
            )
            if event["command_line"]:
                result_section.add_tag(
                    "dynamic.process.command_line", event["command_line"]
                )

        for signature in self.get_signatures_by_pid(event["pid"]):
            if signature.score is None:
                signature.set_score(0)
            e.add_signature(signature.name, signature.score)

        for child in event["children"][:]:
            # A telltale sign that the event is a NetworkConnection
            if "process" in child:
                # event is a NetworkConnection, we don't want this in the process tree result section, only the counts
                pass
            else:
                self._convert_event_tree_to_result_section(
                    items, child, safelist, result_section, parent=e
                )
            event["children"].remove(child)

        if not event["children"] and not parent:
            items.append(e)
        elif not event["children"] and parent:
            parent.add_child_process(e)

    def _create_hashed_node(
        self, parent_treeid: str, parent_processtree: str, node: Dict[str, Any]
    ) -> None:
        """
        This method takes a single node and hashes node attributes.
        Recurses through children to do the same.
        :param parent_treeid: A string representing the tree id
        :param parent_processtree: A string representing the rich id
        :param node: A dictionary representing the node to hash
        :return: None
        """
        children = node["children"]

        tag = node["objectid"].get("tag", "notag")
        value_to_create_hash_from = (parent_treeid + tag).encode()
        sha256sum = sha256(value_to_create_hash_from).hexdigest()
        node["objectid"]["treeid"] = sha256sum

        if parent_processtree:
            processtree = f"{parent_processtree}|{tag}"
        elif node.get("pobjectid") and node["pobjectid"].get("processtree"):
            processtree = f"{node['pobjectid']['processtree']}|{tag}"
        elif node.get("pobjectid") and node["pobjectid"].get("tag"):
            processtree = f"{node['pobjectid']['tag']}|{tag}"
        else:
            processtree = tag
        node["objectid"]["processtree"] = processtree

        if node["objectid"].get("guid"):
            self.update_objectid(
                guid=node["objectid"]["guid"], treeid=sha256sum, processtree=processtree
            )

        for child in children:
            self._create_hashed_node(sha256sum, processtree, child)

    def _create_treeids(self, process_tree: List[Dict[str, Any]]) -> None:
        """
        This method creates tree IDs for each node in the process tree
        :param process_tree: A list of dictionaries where each dictionary represents a root.
        :return: None
        """
        for root in process_tree:
            self._create_hashed_node("", "", root)

    @staticmethod
    def _remove_safe_leaves_helper(
        node: Dict[str, Any], safe_treeids: List[str]
    ) -> Union[str, None]:
        """
        This method is used to recursively remove safe branches from the given node. It removes a branch from the leaf
        up until it is reaches a node that is not safelisted
        :param node: A dictionary of a process tree node (root)
        :param safe_treeids: All of the safe leaf tree IDs (the safelist)
        :return: Returns the string representing the node's hash for the purpose of recursive removal,
                 or returns None if the removal is complete
        """
        children: List[Dict[str, Any]] = node["children"]
        num_removed = 0
        len_of_children = len(children)
        for index in range(len_of_children):
            child_to_operate_on = children[index - num_removed]
            hash_to_remove = OntologyResults._remove_safe_leaves_helper(
                child_to_operate_on, safe_treeids
            )
            if (
                hash_to_remove
                and hash_to_remove == child_to_operate_on["objectid"]["treeid"]
            ):
                children.remove(child_to_operate_on)
                num_removed += 1
                # We need to overwrite the hash of the parent node with the hash to remove to that it will be
                # removed from the tree as well.
                if not children:
                    node["objectid"]["treeid"] = hash_to_remove

        if not children:
            treeid = node["objectid"]["treeid"]
            if treeid in safe_treeids:
                return treeid
            else:
                return None

    @staticmethod
    def _remove_safe_leaves(
        process_tree: List[Dict[str, Any]], safe_treeids: List[str]
    ) -> None:
        """
        This method checks each leaf's hash against the safe tree IDs and removes safe branches from the process tree
        :param process_tree: A list of dictionaries where each dictionary represents a root.
        :param safe_treeids: A list containing the tree IDs of each safe branch
        :return: None
        """
        for root in process_tree[:]:
            _ = OntologyResults._remove_safe_leaves_helper(root, safe_treeids)
            if root["objectid"]["treeid"] in safe_treeids and not root["children"]:
                process_tree.remove(root)

    @staticmethod
    def _filter_event_tree_against_safe_treeids(
        event_tree: List[Dict[str, Any]], safe_treeids: List[str]
    ) -> List[Dict[str, Any]]:
        """
        This method takes an event tree and a list of safe process tree tree IDs, and filters out safe process roots
        in the tree.
        :param event_tree: A list of processes in a tree structure
        :param safe_treeids: A List of tree IDs representing safe leaf nodes/branches
        :return: A list of processes in a tree structure, with the safe branches filtered out
        """
        OntologyResults._remove_safe_leaves(event_tree, safe_treeids)
        return event_tree

    @staticmethod
    def _validate_artifacts(
        artifact_list: List[Dict[str, Any]] = None
    ) -> List[Artifact]:
        """
        This method validates a list of unvalidated artifacts
        :param artifact_list: A list of unvalidated artifacts
        :return: A list of validated artifacts
        """
        if artifact_list is None:
            artifact_list = []

        validated_artifacts = []
        for artifact in artifact_list:
            validated_artifact = Artifact(
                name=artifact["name"],
                path=artifact["path"],
                description=artifact["description"],
                to_be_extracted=artifact["to_be_extracted"],
                sha256=artifact["sha256"] if artifact.get("sha256") else get_sha256_for_file(artifact["path"])
            )
            validated_artifacts.append(validated_artifact)
        return validated_artifacts

    @staticmethod
    def _handle_artifact(
        artifact: Artifact = None,
        artifacts_result_section: ResultSection = None,
        injection_heur_id: int = 17,
    ) -> None:
        """
        This method handles a single artifact and creates a ResultSection for the artifact, if appropriate
        :param artifact: An artifact object
        :param artifacts_result_section: A master ResultSection that will contain the ResultSection created for the
        given artifact
        :param injection_heur_id: The heuristic ID for the Injection heuristic of a service
        :return: None
        """
        if artifact is None:
            raise Exception("Artifact cannot be None")

        artifact_result_section = None

        for regex in [HOLLOWSHUNTER_EXE_REGEX, HOLLOWSHUNTER_DLL_REGEX]:
            pattern = compile(regex)
            if pattern.match(artifact.name):

                artifact_result_section = next(
                    (
                        subsection
                        for subsection in artifacts_result_section.subsections
                        if subsection.title_text == HOLLOWSHUNTER_TITLE
                    ),
                    None,
                )

                if artifact_result_section is None:
                    artifact_result_section = ResultSection(HOLLOWSHUNTER_TITLE)
                    artifact_result_section.set_heuristic(injection_heur_id)
                    artifact_result_section.add_line(
                        "HollowsHunter dumped the following:"
                    )

                artifact_result_section.add_line(f"\t- {artifact.name}")
                artifact_result_section.add_tag(
                    "dynamic.process.file_name", artifact.name
                )
                # As of right now, heuristic ID 17 is associated with the Injection category in the Cuckoo service
                if regex in [HOLLOWSHUNTER_EXE_REGEX]:
                    artifact_result_section.heuristic.add_signature_id(
                        "hollowshunter_exe"
                    )
                elif regex in [HOLLOWSHUNTER_DLL_REGEX]:
                    artifact_result_section.heuristic.add_signature_id(
                        "hollowshunter_dll"
                    )

        if (
            artifact_result_section is not None
            and artifact_result_section not in artifacts_result_section.subsections
        ):
            artifacts_result_section.add_subsection(artifact_result_section)

    def _set_item_times(self, item: Union[Process, ObjectID]) -> None:
        """
        This method sets the item times to values that the ODM can handle
        :param item: An item, either a Process or an ObjectID, whose times will be validated
        :return: None
        """
        if item is None:
            return
        if isinstance(item, Process):
            start_time = next(
                (
                    sandbox.analysis_metadata.start_time
                    for sandbox in self.sandboxes
                    if sandbox.objectid.session == item.objectid.session
                ),
                None,
            )
            end_time = next(
                (
                    sandbox.analysis_metadata.end_time
                    for sandbox in self.sandboxes
                    if sandbox.objectid.session == item.objectid.session
                ),
                None,
            )
            if start_time == MIN_TIME:
                start_time = epoch_to_local(0)
            if item.start_time == MIN_TIME:
                item.set_start_time(start_time)
            if item.end_time == MAX_TIME:
                item.set_end_time(end_time)
            if item.objectid.time_observed == MIN_TIME:
                item.objectid.set_time_observed(start_time)
            if item.objectid.time_observed == MAX_TIME:
                item.objectid.set_time_observed(end_time)
            if item.pobjectid and item.pobjectid.time_observed == MIN_TIME:
                item.pobjectid.set_time_observed(start_time)
            if item.pobjectid and item.pobjectid.time_observed == MAX_TIME:
                item.pobjectid.set_time_observed(end_time)
        elif isinstance(item, ObjectID):
            start_time = next(
                (
                    sandbox.analysis_metadata.start_time
                    for sandbox in self.sandboxes
                    if sandbox.objectid.session == item.session
                ),
                None,
            )
            end_time = next(
                (
                    sandbox.analysis_metadata.end_time
                    for sandbox in self.sandboxes
                    if sandbox.objectid.session == item.session
                ),
                None,
            )
            if start_time == MIN_TIME:
                start_time = epoch_to_local(0)
            if item.time_observed == MIN_TIME:
                item.set_time_observed(start_time)
            elif item.time_observed == MAX_TIME:
                item.set_time_observed(end_time)
        else:
            log.warning(f"Given object {item} is neither Process or ObjectID...")

    def _remove_safelisted_processes(
        self, safelist: List[str], need_tree_id: bool = False
    ) -> None:
        """
        This method removes all safelisted processes and all activities associated with those processes
        :param need_tree_id:
        :return: None
        """
        safelisted_processes = [
            process
            for process in self.get_processes()
            if process.objectid.treeid in safelist
            or (need_tree_id and process.objectid.treeid is None)
        ]

        safelisted_network_connections = [
            nc
            for nc in self.get_network_connections()
            if nc.process in safelisted_processes
        ]
        safelisted_network_http = [
            nc.http_details for nc in safelisted_network_connections if nc.http_details
        ]
        safelisted_network_dns = [
            nc.dns_details for nc in safelisted_network_connections if nc.dns_details
        ]
        safelisted_signatures = [
            sig
            for sig in self.get_signatures()
            if any(
                all(
                    attribute.source == safelisted_process.objectid
                    for attribute in sig.attributes
                )
                for safelisted_process in safelisted_processes
            )
        ]
        # TODO Somehow get safelisted subjects
        # safelisted_signatures = [sig for sig in self.get_signatures() if sig.process in safelisted_processes]
        for safelisted_http in safelisted_network_http:
            self._remove_network_http(safelisted_http)
        for safelisted_dns in safelisted_network_dns:
            self._remove_network_dns(safelisted_dns)
        for safelisted_conn in safelisted_network_connections:
            self._remove_network_connection(safelisted_conn)
        for safelisted_signature in safelisted_signatures:
            self._remove_signature(safelisted_signature)
        for safelisted_process in safelisted_processes:
            self._remove_process(safelisted_process)

    def preprocess_ontology(
        self, safelist: List[str] = None, from_main: bool = False, so_json: str = None
    ) -> None:
        """
        This method preprocesses the ontology before it gets validated by Assemblyline's base ODM
        :param from_main: A boolean flag that indicates if this method is being run from __main__
        :param so_json: The path to the json file that represents the Sandbox Ontology
        :return: None
        """
        if safelist is None:
            safelist: List[str] = []

        self._remove_safelisted_processes(safelist, need_tree_id=True)

        for process in self.get_processes():
            self._set_item_times(process)

        for signature in self.get_signatures():
            for subject in signature.get_attributes():
                self._set_item_times(subject.source)

        for network_connection in self.get_network_connections():
            self._set_item_times(network_connection.process)


def attach_dynamic_ontology(service: ServiceBase, ontres: OntologyResults) -> None:
    """
    This method takes a given service instance and an instance of the OntologyResults class and adds the ontologies
    :param service: The service instance that will have ontologies added to it
    :param ontres: The OntologyResults instance that contains the ontologies data
    :return: None
    """
    [service.ontology.add_result_part(ProcessModel, process.as_primitives()) for process in ontres.get_processes()]
    [service.ontology.add_result_part(SandboxModel, sandbox.as_primitives()) for sandbox in ontres.get_sandboxes()]
    [service.ontology.add_result_part(SignatureModel, signature.as_primitives()) for signature in ontres.get_signatures()]
    [service.ontology.add_result_part(NetworkConnectionModel, network_connection.as_primitives()) for network_connection in ontres.get_network_connections()]


def convert_sysmon_processes(
    sysmon: List[Dict[str, Any]],
    safelist: Dict[str, Dict[str, List[str]]],
    ontres: OntologyResults,
):
    """
    This method creates the GUID -> Process lookup table
    :param sysmon: A list of processes observed during the analysis of the task by the Sysmon tool
    :param safelist: A dictionary containing matches and regexes for use in safelisting values
    :param ontres: The Ontology Results object instance
    :return: None
    """
    session = ontres.sandboxes[-1].objectid.session
    for event in sysmon:
        event_id = int(event["System"]["EventID"])
        # EventID 10: ProcessAccess causes too many misconfigurations of the process tree
        if event_id == 10:
            continue
        process: Dict[str, str] = {}
        event_data = event["EventData"]["Data"]
        for data in event_data:
            name = data["@Name"].lower()
            text = data.get("#text")

            # Process Create and Terminate
            if name == "utctime" and event_id in [1, 5]:
                if "." in text:
                    text = text[:text.index(".")]
                t = str(datetime.strptime(text, LOCAL_FMT))
                if event_id == 1:
                    process["start_time"] = t
                else:
                    process["start_time"] = MIN_TIME
                    process["end_time"] = t
            elif name == "utctime":
                if "." in text:
                    text = text[:text.index(".")]
                t = str(datetime.strptime(text, LOCAL_FMT))
                process["time_observed"] = t
            elif name in ["sourceprocessguid", "parentprocessguid"]:
                process["pguid"] = text
            elif name in ["processguid", "targetprocessguid"]:
                process["guid"] = text
            elif name in ["parentprocessid", "sourceprocessid"]:
                process["ppid"] = int(text)
            elif name in ["processid", "targetprocessid"]:
                process["pid"] = int(text)
            elif name in ["sourceimage"]:
                process["pimage"] = text
            elif name in ["image", "targetimage"]:
                if not is_tag_safelisted(text, ["dynamic.process.file_name"], safelist):
                    process["image"] = text
            elif name in ["parentcommandline"]:
                if not is_tag_safelisted(
                    text, ["dynamic.process.command_line"], safelist
                ):
                    process["pcommand_line"] = text
            elif name in ["commandline"]:
                if not is_tag_safelisted(
                    text, ["dynamic.process.command_line"], safelist
                ):
                    process["command_line"] = text
            elif name == "originalfilename":
                process["original_file_name"] = text
            elif name == "integritylevel":
                process["integrity_level"] = text
            elif name == "hashes":
                split_hash = text.split("=")
                if len(split_hash) == 2:
                    _, hash_value = split_hash
                    process["image_hash"] = hash_value

        if (
            not process.get("pid")
            or not process.get("image")
            or not process.get("start_time")
        ):
            continue

        if ontres.is_guid_in_gpm(process["guid"]):
            ontres.update_process(**process)
        else:
            p_oid = ProcessModel.get_oid(
                {
                    "pid": process["pid"],
                    "ppid": process.get("ppid"),
                    "image": process["image"],
                    "command_line": process.get("command_line"),
                }
            )
            p = ontres.create_process(
                objectid=ontres.create_objectid(
                    tag=Process.create_objectid_tag(process["image"]),
                    ontology_id=p_oid,
                    guid=process.get("guid"),
                    session=session,
                ),
                **process,
            )
            ontres.add_process(p)


def convert_sysmon_network(
    sysmon: List[Dict[str, Any]],
    network: Dict[str, Any],
    safelist: Dict[str, Dict[str, List[str]]],
    convert_timestamp_to_epoch: bool = False,
) -> None:
    """
    This method converts network connections observed by Sysmon to the format supported by common sandboxes
    :param sysmon: A list of processes observed during the analysis of the task by the Sysmon tool
    :param network: The JSON of the network section from the report generated by common sandboxes
    :param safelist: A dictionary containing matches and regexes for use in safelisting values
    :param convert_timestamp_to_epoch: A flag indicating if we want timestamps converted to EPOCH
    :return: None
    """
    for event in sysmon:
        event_id = int(event["System"]["EventID"])

        # There are two main EventIDs that describe network events: 3 (Network connection) and 22 (DNS query)
        if event_id == 3:
            protocol = None
            network_conn = {
                "src": None,
                "dst": None,
                "time": None,
                "dport": None,
                "sport": None,
                "guid": None,
                "pid": None,
                "image": None,
            }
            for data in event["EventData"]["Data"]:
                name = data["@Name"]
                text = data.get("#text")
                if name == "UtcTime":
                    if convert_timestamp_to_epoch:
                        network_conn["time"] = datetime.strptime(text, "%Y-%m-%d %H:%M:%S.%f").timestamp()
                    else:
                        if "." in text:
                            text = text[:text.index(".")]
                        network_conn["time"] = str(datetime.strptime(text, LOCAL_FMT))
                elif name == "ProcessGuid":
                    network_conn["guid"] = text
                elif name == "ProcessId":
                    network_conn["pid"] = int(text)
                elif name == "Image":
                    network_conn["image"] = text
                elif name == "Protocol":
                    protocol = text.lower()
                elif name == "SourceIp":
                    if re_match(IPV4_REGEX, text):
                        network_conn["src"] = text
                elif name == "SourcePort":
                    network_conn["sport"] = int(text)
                elif name == "DestinationIp":
                    if re_match(IPV4_REGEX, text):
                        network_conn["dst"] = text
                elif name == "DestinationPort":
                    network_conn["dport"] = int(text)
            if (
                any(network_conn[key] is None for key in network_conn.keys())
                or not protocol
            ):
                continue
            elif any(
                req["dst"] == network_conn["dst"]
                and req["dport"] == network_conn["dport"]
                and req["src"] == network_conn["src"]
                and req["sport"] == network_conn["sport"]
                for req in network[protocol]
            ):
                # Replace record since we have more info from Sysmon
                for req in network[protocol][:]:
                    if (
                        req["dst"] == network_conn["dst"]
                        and req["dport"] == network_conn["dport"]
                        and req["src"] == network_conn["src"]
                        and req["sport"] == network_conn["sport"]
                    ):
                        network[protocol].remove(req)
                        network[protocol].append(network_conn)
            else:
                network[protocol].append(network_conn)
        elif event_id == 22:
            dns_query = {
                "type": "A",
                "request": None,
                "answers": [],
                "time": None,
                "guid": None,
                "pid": None,
                "image": None,
            }
            for data in event["EventData"]["Data"]:
                name = data["@Name"]
                text = data.get("#text")
                if text is None:
                    continue
                if name == "UtcTime":
                    if convert_timestamp_to_epoch:
                        dns_query["time"] = datetime.strptime(text, "%Y-%m-%d %H:%M:%S.%f").timestamp()
                    else:
                        if "." in text:
                            text = text[:text.index(".")]
                        dns_query["time"] = str(datetime.strptime(text, LOCAL_FMT))
                elif name == "ProcessGuid":
                    dns_query["guid"] = text
                elif name == "ProcessId":
                    dns_query["pid"] = int(text)
                elif name == "QueryName":
                    if not is_tag_safelisted(
                        text, ["network.dynamic.domain"], safelist
                    ):
                        dns_query["request"] = text
                elif name == "QueryResults":
                    ip = findall(IPV4_REGEX, text)
                    for item in ip:
                        dns_query["answers"].append({"data": item, "type": "A"})
                elif name == "Image":
                    dns_query["image"] = text
            if any(dns_query[key] is None for key in dns_query.keys()):
                continue
            elif any(
                query["request"] == dns_query["request"]
                for query in network.get("dns", [])
            ):
                # Replace record since we have more info from Sysmon
                for query in network["dns"][:]:
                    if query["request"] == dns_query["request"]:
                        network["dns"].remove(query)
                        network["dns"].append(dns_query)
            else:
                if "dns" not in network:
                    network["dns"] = []
                network["dns"].append(dns_query)


def extract_iocs_from_text_blob(
    blob: str,
    result_section: ResultTableSection,
    so_sig: Optional[Signature] = None,
    source: Optional[ObjectID] = None,
    enforce_char_min: bool = False,
    enforce_domain_char_max: bool = False,
    safelist: Dict[str, Dict[str, List[str]]] = None,
    is_network_static: bool = False
) -> None:
    """
    This method searches for domains, IPs and URIs used in blobs of text and tags them
    :param blob: The blob of text that we will be searching through
    :param result_section: The result section that that tags will be added to
    :param so_sig: The signature for the Ontology Results
    :param source: The source of the signature for the Ontology Results
    :param enforce_char_min: Enforce the minimum amount of characters that an ioc can have
    :param enforce_domain_char_max: Enforce the maximum amount of characters that a domain can have
    :param safelist: The safelist containing matches and regexs. The product of a
                     service using self.get_api_interface().get_safelist().
    :param is_network_static: Should we tag these IOCs as static or dynamic? Default to dynamic since this method
                        is in the dynamic service helper module.
    :return: None
    """
    if not blob:
        return

    if is_network_static:
        network_tag_type = "static"
    else:
        network_tag_type = "dynamic"

    blob = blob.lower()
    ips = set(findall(IP_REGEX, blob))
    # There is overlap here between regular expressions, so we want to isolate domains that are not ips
    domains = set(findall(DOMAIN_REGEX, blob)) - ips
    # There is overlap here between regular expressions, so we want to isolate uris that are not domains
    # TODO: Are we missing IOCs to the point where we need a different regex?
    # uris = {uri.decode() for uri in set(findall(PatternMatch.PAT_URI_NO_PROTOCOL, blob.encode()))} - domains - ips
    uris = set(findall(URL_REGEX, blob)) - domains - ips
<<<<<<< HEAD
    for ip in ips:
=======
    for ip in sorted(ips):
>>>>>>> 99c203da
        if add_tag(result_section, f"network.{network_tag_type}.ip", ip, safelist):
            if not result_section.section_body.body:
                result_section.add_row(TableRow(ioc_type="ip", ioc=ip))
            elif (
                dumps({"ioc_type": "ip", "ioc": ip})
                not in result_section.section_body.body
            ):
                result_section.add_row(TableRow(ioc_type="ip", ioc=ip))
    for domain in sorted(domains):
        if enforce_char_min and len(domain) < MIN_DOMAIN_CHARS:
            continue
        if enforce_domain_char_max and len(domain) > MAX_DOMAIN_CHARS:
            continue

        # Check if the domain ends with a TLD that is frequently a false positive
        if any(domain.lower().endswith(tld) for tld in COMMON_FP_TLDS):
            is_domain_present_in_uri = False
            for uri in uris:
                parsed_uri = urlparse(uri.lower())
                if domain == parsed_uri.hostname:
                    is_domain_present_in_uri = True
                    break

            # If it does, then double check that the domain is not the domain of any URI
            if not is_domain_present_in_uri:
                continue
        elif domain.lower() in COMMON_FP_DOMAINS:
            continue

        # File names match the domain and URI regexes, so we need to avoid tagging them
        # Note that get_tld only takes URLs so we will prepend http:// to the domain to work around this
        if add_tag(result_section, f"network.{network_tag_type}.domain", domain, safelist):
            if not result_section.section_body.body:
                result_section.add_row(TableRow(ioc_type="domain", ioc=domain))
            elif (
                dumps({"ioc_type": "domain", "ioc": domain})
                not in result_section.section_body.body
            ):
                result_section.add_row(TableRow(ioc_type="domain", ioc=domain))

    for uri in sorted(uris):
        if enforce_char_min and len(uri) < MIN_URI_CHARS:
            continue
        if any(invalid_uri_char in uri for invalid_uri_char in ['"', "'", '<', '>', "(", ")"]):
            for invalid_uri_char in ['"', "'", '<', '>', "(", ")"]:
                for u in uri.split(invalid_uri_char):
                    if re_match(FULL_URI, u):
                        uri = u
                        break
<<<<<<< HEAD
=======

        # If there is an common protocol in the URI, and there are some nonsense characters included, exclude them!
        if ":" in uri:
            scheme, location = uri.split(":", 1)
            if scheme not in COMMON_SCHEMES:
                for common_scheme in COMMON_SCHEMES:
                    if scheme.endswith(common_scheme):
                        scheme = common_scheme
                        uri = f"{scheme}:{location}"
                        break

>>>>>>> 99c203da
        if add_tag(result_section, f"network.{network_tag_type}.uri", uri, safelist):
            if not result_section.section_body.body:
                result_section.add_row(TableRow(ioc_type="uri", ioc=uri))
            elif (
                dumps({"ioc_type": "uri", "ioc": uri})
                not in result_section.section_body.body
            ):
                result_section.add_row(TableRow(ioc_type="uri", ioc=uri))
            if so_sig and source:
                so_sig.add_attribute(so_sig.create_attribute(source=source, uri=uri))
        # If the tag was safelisted or invalid, don't try to tag the uri_path
        else:
            continue
        if "//" in uri:
            uri = uri.split("//")[1]
        for uri_path in findall(URI_PATH, uri):
            if enforce_char_min and len(uri_path) < MIN_URI_PATH_CHARS:
                continue
            if add_tag(result_section, f"network.{network_tag_type}.uri_path", uri_path, safelist):
                if not result_section.section_body.body:
                    result_section.add_row(TableRow(ioc_type="uri_path", ioc=uri_path))
                elif (
                    dumps({"ioc_type": "uri_path", "ioc": uri_path})
                    not in result_section.section_body.body
                ):
                    result_section.add_row(TableRow(ioc_type="uri_path", ioc=uri_path))


# DEBUGGING METHOD
if __name__ == "__main__":
    # This method is for validating the output from the OntologyResults class -> Sandbox class
    from sys import argv

    so_json_path = argv[1]
    default_so = OntologyResults()
    default_so.preprocess_ontology(safelist=[], from_main=True, so_json=so_json_path)<|MERGE_RESOLUTION|>--- conflicted
+++ resolved
@@ -10,27 +10,9 @@
 from uuid import UUID, uuid4
 
 from assemblyline.common import log as al_log
-<<<<<<< HEAD
-from assemblyline.common.attack_map import (
-    attack_map,
-    software_map,
-    group_map,
-    revoke_map,
-)
-from assemblyline.common.digests import get_sha256_for_file
-from assemblyline.common.isotime import (
-    epoch_to_local,
-    LOCAL_FMT,
-    local_to_epoch,
-    MAX_TIME,
-    MIN_TIME,
-    format_time,
-)
-=======
 from assemblyline.common.attack_map import attack_map, group_map, revoke_map, software_map
 from assemblyline.common.digests import get_sha256_for_file
 from assemblyline.common.isotime import LOCAL_FMT, MAX_TIME, MIN_TIME, epoch_to_local, format_time, local_to_epoch
->>>>>>> 99c203da
 from assemblyline.common.uid import get_random_id
 from assemblyline.odm.base import DOMAIN_REGEX, FULL_URI, IP_REGEX, IPV4_REGEX, URI_PATH
 from assemblyline.odm.models.ontology.results import NetworkConnection as NetworkConnectionModel
@@ -3550,11 +3532,7 @@
     # TODO: Are we missing IOCs to the point where we need a different regex?
     # uris = {uri.decode() for uri in set(findall(PatternMatch.PAT_URI_NO_PROTOCOL, blob.encode()))} - domains - ips
     uris = set(findall(URL_REGEX, blob)) - domains - ips
-<<<<<<< HEAD
-    for ip in ips:
-=======
     for ip in sorted(ips):
->>>>>>> 99c203da
         if add_tag(result_section, f"network.{network_tag_type}.ip", ip, safelist):
             if not result_section.section_body.body:
                 result_section.add_row(TableRow(ioc_type="ip", ioc=ip))
@@ -3604,8 +3582,6 @@
                     if re_match(FULL_URI, u):
                         uri = u
                         break
-<<<<<<< HEAD
-=======
 
         # If there is an common protocol in the URI, and there are some nonsense characters included, exclude them!
         if ":" in uri:
@@ -3617,7 +3593,6 @@
                         uri = f"{scheme}:{location}"
                         break
 
->>>>>>> 99c203da
         if add_tag(result_section, f"network.{network_tag_type}.uri", uri, safelist):
             if not result_section.section_body.body:
                 result_section.add_row(TableRow(ioc_type="uri", ioc=uri))
