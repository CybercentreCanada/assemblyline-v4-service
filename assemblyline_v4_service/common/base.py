from __future__ import annotations
from collections import defaultdict

import hashlib
import logging
import json
import os
import requests
import shutil
import tarfile
import tempfile
import time
import warnings

from typing import Dict, Optional
from pathlib import Path

from assemblyline.common import exceptions, log, version
from assemblyline.common.digests import get_sha256_for_file
from assemblyline.odm.messages.task import Task as ServiceTask
from assemblyline_v4_service.common import helper
from assemblyline_v4_service.common.api import PrivilegedServiceAPI, ServiceAPI
from assemblyline_v4_service.common.request import ServiceRequest
from assemblyline_v4_service.common.task import Task
from assemblyline_v4_service.common.ontology_helper import OntologyHelper

# Ignore all other warnings that a service's libraries can generate
warnings.filterwarnings("ignore")

LOG_LEVEL = logging.getLevelName(os.environ.get("LOG_LEVEL", "INFO"))
UPDATES_DIR = os.environ.get('UPDATES_DIR', '/updates')
PRIVILEGED = os.environ.get('PRIVILEGED', 'false') == 'true'

RECOVERABLE_RE_MSG = [
    "cannot schedule new futures after interpreter shutdown",
    "can't register atexit after shutdown",
    "cannot schedule new futures after shutdown"
]


def is_recoverable_runtime_error(error):
    return any(msg in str(error) for msg in RECOVERABLE_RE_MSG)


class ServiceBase:
    def __init__(self, config: Optional[Dict] = None) -> None:
        # Load the service attributes from the service manifest
        self.service_attributes = helper.get_service_attributes()

        # Start with default service parameters and override with anything provided
        self.config = self.service_attributes.config
        if config:
            self.config.update(config)

        self.name = self.service_attributes.name.lower()
        # Initialize logging for the service
        log.init_logging(f'{self.service_attributes.name}', log_level=LOG_LEVEL)
        self.log = logging.getLogger(f'assemblyline.service.{self.name}')

        # Replace warning/error methods with our own patched version
        self._log_warning = self.log.warning
        self._log_error = self.log.error

        self.log.warning = self._warning
        self.log.error = self._error

        self._task = None

        self._working_directory = None

        # Initialize interface for interacting with system safelist
        self._api_interface = None

        self.dependencies = self._get_dependencies_info()
        self.ontology = OntologyHelper(self.log, self.service_attributes.name)

        # Updater-related
        self.rules_directory: str = None
        self.rules_list: list = []
        self.update_time: int = None
        self.rules_hash: str = None

    @property
    def api_interface(self):
        return self.get_api_interface()

    def _get_dependencies_info(self) -> Dict[str, Dict[str, str]]:
        dependencies = {}
        dep_names = [e.split('_key')[0] for e in os.environ.keys() if e.endswith('_key')]
        for name in dep_names:
            try:
                dependencies[name] = {part: os.environ[f'{name}_{part}'] for part in ['host', 'port', 'key']}
            except KeyError:
                pass
        return dependencies

    def _cleanup(self) -> None:
        self._task = None
        self._working_directory = None
        if self.dependencies.get('updates', None):
            try:
                self._download_rules()
            except Exception as e:
                raise Exception(f"Something went wrong while trying to load {self.name} rules: {str(e)}")

    def _handle_execute_failure(self, exception, stack_info) -> None:
        # Clear the result, in case it caused the problem
        self._task.result = None

        # Clear the extracted and supplementary files
        self._task.clear_extracted()
        self._task.clear_supplementary()

        if isinstance(exception, exceptions.RecoverableError):
            self.log.info(f"Recoverable Service Error "
                          f"({self._task.sid}/{self._task.sha256}) {exception}: {stack_info}")
            self._task.save_error(stack_info, recoverable=True)
        else:
            self.log.error(f"Nonrecoverable Service Error "
                           f"({self._task.sid}/{self._task.sha256}) {exception}: {stack_info}")
            self._task.save_error(stack_info, recoverable=False)

    def _success(self) -> None:
        self._task.success()

    def _warning(self, msg: str, *args, **kwargs) -> None:
        if self._task:
            msg = f"({self._task.sid}/{self._task.sha256}): {msg}"
        self._log_warning(msg, *args, **kwargs)

    def _error(self, msg: str, *args, **kwargs) -> None:
        if self._task:
            msg = f"({self._task.sid}/{self._task.sha256}): {msg}"
        self._log_error(msg, *args, **kwargs)

    def get_api_interface(self):
        if not self._api_interface:
            if PRIVILEGED:
                self._api_interface = PrivilegedServiceAPI(self.log)
            else:
                self._api_interface = ServiceAPI(self.service_attributes, self.log)

        return self._api_interface

    def execute(self, request: ServiceRequest) -> None:
        raise NotImplementedError("execute() function not implemented")

    def get_service_version(self) -> str:
        fw_version = f"{version.FRAMEWORK_VERSION}.{version.SYSTEM_VERSION}."
        if self.service_attributes.version.startswith(fw_version):
            return self.service_attributes.version
        else:
            return f"{fw_version}{self.service_attributes.version}"

    # noinspection PyMethodMayBeStatic
    def get_tool_version(self) -> Optional[str]:
        return self.rules_hash

    def handle_task(self, task: ServiceTask) -> None:
        try:
            self._task = Task(task)
            self.log.info(f"[{self._task.sid}] Starting task for file: {self._task.sha256} ({self._task.type})")
            self._task.start(self.service_attributes.default_result_classification,
                             self.service_attributes.version, self.get_tool_version())
            self.ontology.reset()
            request = ServiceRequest(self._task)
            self.execute(request)
            self.ontology._attach_ontology(request, self.working_directory)
            self._success()
        except RuntimeError as re:
            if is_recoverable_runtime_error(re):
                new_ex = exceptions.RecoverableError("Service trying to use a threadpool during shutdown")
                self._handle_execute_failure(new_ex, exceptions.get_stacktrace_info(re))
            else:
                self._handle_execute_failure(re, exceptions.get_stacktrace_info(re))
        except Exception as ex:
            self._handle_execute_failure(ex, exceptions.get_stacktrace_info(ex))
        finally:
            self._cleanup()

    def start(self) -> None:
        """
        Called at worker start.

        :return:
        """
        pass

    def start_service(self) -> None:
        self.log.info(f"Starting service: {self.service_attributes.name} ({self.service_attributes.version})")

        if self.dependencies.get('updates', None):
            # Start with a clean update dir
            if os.path.exists(UPDATES_DIR):
                for files in os.scandir(UPDATES_DIR):
                    path = os.path.join(UPDATES_DIR, files)
                    try:
                        shutil.rmtree(path)
                    except OSError:
                        os.remove(path)

            try:
                self._download_rules()
            except Exception as e:
                raise Exception(f"Something went wrong while trying to load {self.name} rules: {str(e)}")

        self.start()

    def stop(self) -> None:
        """
        Called at worker stop.

        :return:
        """
        pass

    def stop_service(self) -> None:
        # Perform common stop routines and then invoke the child's stop().
        self.log.info(f"Stopping service: {self.service_attributes.name}")
        self.stop()

    @property
    def working_directory(self):
        temp_dir = os.path.join(os.environ.get('TASKING_DIR', tempfile.gettempdir()), 'working_directory')
        if not os.path.isdir(temp_dir):
            os.makedirs(temp_dir)
        if self._working_directory is None:
            self._working_directory = tempfile.mkdtemp(dir=temp_dir)
        return self._working_directory

<<<<<<< HEAD
=======
    def attach_ontological_result(self, modelType: Model, data: Dict, validate_model=True) -> None:
        if not data:
            self.log.warning('No ontological data provided. Ignoring...')
            return

        # Service version will enforce validation when running in production
        if 'dev' not in self.service_attributes.version:
            validate_model = True

        # Append ontologies to collection to get appended after execution
        try:
            self.ontologies[modelType.__name__].append(
                modelType(data=data, ignore_extra_values=validate_model).as_primitives(strip_null=True)
            )
        except Exception as e:
            self.log.error(f'Problem applying data to given model: {e}')

    def _attach_service_meta_ontology(self, request: ServiceRequest) -> None:

        heuristics = helper.get_heuristics()

        def preprocess_result_for_dump(sections, current_max, heur_tag_map, tag_map):
            for section in sections:
                # Determine max classification of the overall result
                current_max = forge.get_classification().max_classification(section.classification, current_max)

                # Cleanup invalid tagging from service results
                def validate_tags(tag_map):
                    tag_map, _ = construct_safe(Tagging, unflatten(tag_map))
                    tag_map = flatten(tag_map.as_primitives(strip_null=True))
                    return tag_map

                # Merge tags
                def merge_tags(tag_a, tag_b):
                    if not tag_a:
                        return tag_b

                    elif not tag_b:
                        return tag_a

                    all_keys = list(tag_a.keys()) + list(tag_b.keys())
                    return {key: list(set(tag_a.get(key, []) + tag_b.get(key, []))) for key in all_keys}

                # Append tags raised by the service, if any
                section_tags = validate_tags(section.tags)
                if section_tags:
                    tag_map.update(section_tags)

                # Append tags associated to heuristics raised by the service, if any
                if section.heuristic:
                    heur = heuristics[section.heuristic.heur_id]
                    key = f'{self.name.upper()}_{heur.heur_id}'
                    update_value = {"name": heur.name, "tags": {}}
                    if section_tags:
                        update_value = \
                            {
                                "name": heur.name,
                                "tags": merge_tags(heur_tag_map[key]["tags"], section_tags)
                            }
                    heur_tag_map[key].update(update_value)

                # Recurse through subsections
                if section.subsections:
                    current_max, heur_tag_map, tag_map = preprocess_result_for_dump(
                        section.subsections, current_max, heur_tag_map, tag_map)

            return current_max, heur_tag_map, tag_map

        if not request.result or not request.result.sections:
            # No service results, therefore no ontological output
            return

        max_result_classification, heur_tag_map, tag_map = preprocess_result_for_dump(
            request.result.sections, request.task.service_default_result_classification,
            defaultdict(lambda: {"tags": dict()}),
            defaultdict(list))

        if not tag_map and not self.ontologies:
            # No tagging or ontologies found, therefore informational results
            return

        ontology = {
            'header': {
                'md5': request.md5,
                'sha1': request.sha1,
                'sha256': request.sha256,
                'type': request.file_type,
                'size': request.file_size,
                'classification': max_result_classification,
                'service_name': request.task.service_name,
                'service_version': request.task.service_version,
                'service_tool_version': request.task.service_tool_version,
                'tags': tag_map,
                'heuristics': heur_tag_map
            }
        }
        # Include Ontological data
        ontology.update({type.lower(): data for type, data in self.ontologies.items()})

        ontology_suffix = f"{request.sha256}.ontology"
        ontology_path = os.path.join(self.working_directory, ontology_suffix)
        try:
            open(ontology_path, 'w').write(json.dumps(ResultOntology(ontology).as_primitives(strip_null=True)))
            attachment_name = f'{request.task.service_name}_{ontology_suffix}'.lower()
            request.add_supplementary(path=ontology_path, name=attachment_name,
                                    description=f"Result Ontology from {request.task.service_name}",
                                    classification=max_result_classification)
        except ValueError as e:
            self.log.error(f"Problem with generating ontology: {e}")

>>>>>>> 7018b1b6
    # Only relevant for services using updaters (reserving 'updates' as the defacto container name)

    def _download_rules(self):
        url_base = f"http://{self.dependencies['updates']['host']}:{self.dependencies['updates']['port']}/"
        headers = {
            'X_APIKEY': self.dependencies['updates']['key']
        }

        # Check if there are new signatures
        retries = 0
        while True:
            resp = requests.get(url_base + 'status')
            resp.raise_for_status()
            status = resp.json()
            if self.update_time is not None and self.update_time >= status['local_update_time']:
                self.log.info(f"There are no new signatures. ({self.update_time} >= {status['local_update_time']})")
                return
            if status['download_available']:
                self.log.info("A signature update is available, downloading new signatures...")
                break
            self.log.warning('Waiting on update server availability...')
            time.sleep(min(5**retries, 30))
            retries += 1

        # Dedicated directory for updates
        if not os.path.exists(UPDATES_DIR):
            os.mkdir(UPDATES_DIR)

        # Download the current update
        temp_directory = tempfile.mkdtemp(dir=UPDATES_DIR)
        buffer_handle, buffer_name = tempfile.mkstemp()

        old_rules_list = self.rules_list
        try:
            with os.fdopen(buffer_handle, 'wb') as buffer:
                resp = requests.get(url_base + 'tar', headers=headers)
                resp.raise_for_status()
                for chunk in resp.iter_content(chunk_size=1024):
                    buffer.write(chunk)

            tar_handle = tarfile.open(buffer_name)
            tar_handle.extractall(temp_directory)
            self.update_time = status['local_update_time']
            self.rules_directory, temp_directory = temp_directory, self.rules_directory
            # Try to load the rules into the service before declaring we're using these rules moving forward
            temp_hash = self._gen_rules_hash()
            self._clear_rules()
            self._load_rules()
            self.rules_hash = temp_hash
        except Exception as e:
            # Should something happen, we should revert to the old set and log the exception
            self.log.error(f'Error occurred while updating signatures: {e}. Reverting to the former signature set.')
            self.rules_directory, temp_directory = temp_directory, self.rules_directory
            # Clear rules that was added from the new set and reload old set
            self.rules_list = old_rules_list
            self._clear_rules()
            self._load_rules()
        finally:
            os.unlink(buffer_name)
            if temp_directory:
                self.log.info(f'Removing temp directory: {temp_directory}')
                shutil.rmtree(temp_directory, ignore_errors=True)

    # Generate the rules_hash and init rules_list based on the raw files in the rules_directory from updater
    def _gen_rules_hash(self) -> str:
        self.rules_list = [str(f) for f in Path(self.rules_directory).rglob("*") if os.path.isfile(str(f))]
        all_sha256s = [get_sha256_for_file(f) for f in self.rules_list]

        if len(all_sha256s) == 1:
            return all_sha256s[0][:7]

        return hashlib.sha256(' '.join(sorted(all_sha256s)).encode('utf-8')).hexdigest()[:7]

    # Clear all rules from the service; should be followed by a _load_rule()
    def _clear_rules(self) -> None:
        pass

    # Use the rules_list to setup rules-use for the service
    def _load_rules(self) -> None:
        raise NotImplementedError<|MERGE_RESOLUTION|>--- conflicted
+++ resolved
@@ -228,121 +228,7 @@
             self._working_directory = tempfile.mkdtemp(dir=temp_dir)
         return self._working_directory
 
-<<<<<<< HEAD
-=======
-    def attach_ontological_result(self, modelType: Model, data: Dict, validate_model=True) -> None:
-        if not data:
-            self.log.warning('No ontological data provided. Ignoring...')
-            return
-
-        # Service version will enforce validation when running in production
-        if 'dev' not in self.service_attributes.version:
-            validate_model = True
-
-        # Append ontologies to collection to get appended after execution
-        try:
-            self.ontologies[modelType.__name__].append(
-                modelType(data=data, ignore_extra_values=validate_model).as_primitives(strip_null=True)
-            )
-        except Exception as e:
-            self.log.error(f'Problem applying data to given model: {e}')
-
-    def _attach_service_meta_ontology(self, request: ServiceRequest) -> None:
-
-        heuristics = helper.get_heuristics()
-
-        def preprocess_result_for_dump(sections, current_max, heur_tag_map, tag_map):
-            for section in sections:
-                # Determine max classification of the overall result
-                current_max = forge.get_classification().max_classification(section.classification, current_max)
-
-                # Cleanup invalid tagging from service results
-                def validate_tags(tag_map):
-                    tag_map, _ = construct_safe(Tagging, unflatten(tag_map))
-                    tag_map = flatten(tag_map.as_primitives(strip_null=True))
-                    return tag_map
-
-                # Merge tags
-                def merge_tags(tag_a, tag_b):
-                    if not tag_a:
-                        return tag_b
-
-                    elif not tag_b:
-                        return tag_a
-
-                    all_keys = list(tag_a.keys()) + list(tag_b.keys())
-                    return {key: list(set(tag_a.get(key, []) + tag_b.get(key, []))) for key in all_keys}
-
-                # Append tags raised by the service, if any
-                section_tags = validate_tags(section.tags)
-                if section_tags:
-                    tag_map.update(section_tags)
-
-                # Append tags associated to heuristics raised by the service, if any
-                if section.heuristic:
-                    heur = heuristics[section.heuristic.heur_id]
-                    key = f'{self.name.upper()}_{heur.heur_id}'
-                    update_value = {"name": heur.name, "tags": {}}
-                    if section_tags:
-                        update_value = \
-                            {
-                                "name": heur.name,
-                                "tags": merge_tags(heur_tag_map[key]["tags"], section_tags)
-                            }
-                    heur_tag_map[key].update(update_value)
-
-                # Recurse through subsections
-                if section.subsections:
-                    current_max, heur_tag_map, tag_map = preprocess_result_for_dump(
-                        section.subsections, current_max, heur_tag_map, tag_map)
-
-            return current_max, heur_tag_map, tag_map
-
-        if not request.result or not request.result.sections:
-            # No service results, therefore no ontological output
-            return
-
-        max_result_classification, heur_tag_map, tag_map = preprocess_result_for_dump(
-            request.result.sections, request.task.service_default_result_classification,
-            defaultdict(lambda: {"tags": dict()}),
-            defaultdict(list))
-
-        if not tag_map and not self.ontologies:
-            # No tagging or ontologies found, therefore informational results
-            return
-
-        ontology = {
-            'header': {
-                'md5': request.md5,
-                'sha1': request.sha1,
-                'sha256': request.sha256,
-                'type': request.file_type,
-                'size': request.file_size,
-                'classification': max_result_classification,
-                'service_name': request.task.service_name,
-                'service_version': request.task.service_version,
-                'service_tool_version': request.task.service_tool_version,
-                'tags': tag_map,
-                'heuristics': heur_tag_map
-            }
-        }
-        # Include Ontological data
-        ontology.update({type.lower(): data for type, data in self.ontologies.items()})
-
-        ontology_suffix = f"{request.sha256}.ontology"
-        ontology_path = os.path.join(self.working_directory, ontology_suffix)
-        try:
-            open(ontology_path, 'w').write(json.dumps(ResultOntology(ontology).as_primitives(strip_null=True)))
-            attachment_name = f'{request.task.service_name}_{ontology_suffix}'.lower()
-            request.add_supplementary(path=ontology_path, name=attachment_name,
-                                    description=f"Result Ontology from {request.task.service_name}",
-                                    classification=max_result_classification)
-        except ValueError as e:
-            self.log.error(f"Problem with generating ontology: {e}")
-
->>>>>>> 7018b1b6
     # Only relevant for services using updaters (reserving 'updates' as the defacto container name)
-
     def _download_rules(self):
         url_base = f"http://{self.dependencies['updates']['host']}:{self.dependencies['updates']['port']}/"
         headers = {
