from __future__ import annotations
from collections import defaultdict

import hashlib
import logging
import json
import os
import requests
import shutil
import tarfile
import tempfile
import time
from typing import Dict, Optional
from pathlib import Path

from assemblyline.common import exceptions, log, version, forge
from assemblyline.common.digests import get_sha256_for_file
from assemblyline.odm.messages.task import Task as ServiceTask
from assemblyline.odm.models.ontology.meta import ResultOntology
from assemblyline.odm.base import Model
from assemblyline_v4_service.common import helper
from assemblyline_v4_service.common.api import PrivilegedServiceAPI, ServiceAPI
from assemblyline_v4_service.common.request import ServiceRequest
from assemblyline_v4_service.common.task import Task

LOG_LEVEL = logging.getLevelName(os.environ.get("LOG_LEVEL", "INFO"))
UPDATES_DIR = os.environ.get('UPDATES_DIR', '/updates')
PRIVILEGED = os.environ.get('PRIVILEGED', 'false') == 'true'

RECOVERABLE_RE_MSG = [
    "cannot schedule new futures after interpreter shutdown",
    "can't register atexit after shutdown",
    "cannot schedule new futures after shutdown"
]


def is_recoverable_runtime_error(error):
    return any(msg in str(error) for msg in RECOVERABLE_RE_MSG)


class ServiceBase:
    def __init__(self, config: Optional[Dict] = None) -> None:
        # Load the service attributes from the service manifest
        self.service_attributes = helper.get_service_attributes()

        # Start with default service parameters and override with anything provided
        self.config = self.service_attributes.config
        if config:
            self.config.update(config)

        self.name = self.service_attributes.name.lower()
        # Initialize logging for the service
        log.init_logging(f'{self.service_attributes.name}', log_level=LOG_LEVEL)
        self.log = logging.getLogger(f'assemblyline.service.{self.name}')

        # Replace warning/error methods with our own patched version
        self._log_warning = self.log.warning
        self._log_error = self.log.error

        self.log.warning = self._warning
        self.log.error = self._error

        self._task = None

        self._working_directory = None
        self.dependencies = self._get_dependencies_info()

        self.ontologies: dict = None

        # Updater-related
        self.rules_directory: str = None
        self.rules_list: list = []
        self.update_time: int = None
        self.rules_hash: str = None

    def _get_dependencies_info(self) -> dict:
        dependencies = {}
        dep_names = [e.split('_key')[0] for e in os.environ.keys() if e.endswith('_key')]
        for name in dep_names:
            try:
                dependencies[name] = {part: os.environ[f'{name}_{part}'] for part in ['host', 'port', 'key']}
            except KeyError:
                pass
        return dependencies

    def _cleanup(self) -> None:
        self._task = None
        self._working_directory = None
        if self.dependencies.get('updates', None):
            try:
                self._download_rules()
            except Exception as e:
                raise Exception(f"Something went wrong while trying to load {self.name} rules: {str(e)}")

    def _handle_execute_failure(self, exception, stack_info) -> None:
        # Clear the result, in case it caused the problem
        self._task.result = None

        # Clear the extracted and supplementary files
        self._task.clear_extracted()
        self._task.clear_supplementary()

        if isinstance(exception, exceptions.RecoverableError):
            self.log.info(f"Recoverable Service Error "
                          f"({self._task.sid}/{self._task.sha256}) {exception}: {stack_info}")
            self._task.save_error(stack_info, recoverable=True)
        else:
            self.log.error(f"Nonrecoverable Service Error "
                           f"({self._task.sid}/{self._task.sha256}) {exception}: {stack_info}")
            self._task.save_error(stack_info, recoverable=False)

    def _success(self) -> None:
        self._task.success()

    def _warning(self, msg: str, *args, **kwargs) -> None:
        if self._task:
            msg = f"({self._task.sid}/{self._task.sha256}): {msg}"
        self._log_warning(msg, *args, **kwargs)

    def _error(self, msg: str, *args, **kwargs) -> None:
        if self._task:
            msg = f"({self._task.sid}/{self._task.sha256}): {msg}"
        self._log_error(msg, *args, **kwargs)

    def get_api_interface(self):
        if PRIVILEGED:
            return PrivilegedServiceAPI(self.log)
        else:
            return ServiceAPI(self.service_attributes, self.log)

    def execute(self, request: ServiceRequest) -> None:
        raise NotImplementedError("execute() function not implemented")

    def get_service_version(self) -> str:
        fw_version = f"{version.FRAMEWORK_VERSION}.{version.SYSTEM_VERSION}."
        if self.service_attributes.version.startswith(fw_version):
            return self.service_attributes.version
        else:
            return f"{fw_version}{self.service_attributes.version}"

    # noinspection PyMethodMayBeStatic
    def get_tool_version(self) -> Optional[str]:
        return self.rules_hash

    def handle_task(self, task: ServiceTask) -> None:
        try:
            self._task = Task(task)
            self.log.info(f"[{self._task.sid}] Starting task for file: {self._task.sha256} ({self._task.type})")
            self._task.start(self.service_attributes.default_result_classification,
                             self.service_attributes.version, self.get_tool_version())
            self.ontologies = defaultdict(list)
            request = ServiceRequest(self._task)
            self.execute(request)
            self._attach_service_meta_ontology(request)
            self._success()
        except RuntimeError as re:
            if is_recoverable_runtime_error(re):
                new_ex = exceptions.RecoverableError("Service trying to use a threadpool during shutdown")
                self._handle_execute_failure(new_ex, exceptions.get_stacktrace_info(re))
            else:
                self._handle_execute_failure(re, exceptions.get_stacktrace_info(re))
        except Exception as ex:
            self._handle_execute_failure(ex, exceptions.get_stacktrace_info(ex))
        finally:
            self._cleanup()

    def start(self) -> None:
        """
        Called at worker start.

        :return:
        """
        pass

    def start_service(self) -> None:
        self.log.info(f"Starting service: {self.service_attributes.name}")

        if self.dependencies.get('updates', None):
            # Start with a clean update dir
            if os.path.exists(UPDATES_DIR):
                for files in os.scandir(UPDATES_DIR):
                    path = os.path.join(UPDATES_DIR, files)
                    try:
                        shutil.rmtree(path)
                    except OSError:
                        os.remove(path)

            try:
                self._download_rules()
            except Exception as e:
                raise Exception(f"Something went wrong while trying to load {self.name} rules: {str(e)}")

        self.start()

    def stop(self) -> None:
        """
        Called at worker stop.

        :return:
        """
        pass

    def stop_service(self) -> None:
        # Perform common stop routines and then invoke the child's stop().
        self.log.info(f"Stopping service: {self.service_attributes.name}")
        self.stop()

    @property
    def working_directory(self):
        temp_dir = os.path.join(os.environ.get('TASKING_DIR', tempfile.gettempdir()), 'working_directory')
        if not os.path.isdir(temp_dir):
            os.makedirs(temp_dir)
        if self._working_directory is None:
            self._working_directory = tempfile.mkdtemp(dir=temp_dir)
        return self._working_directory

<<<<<<< HEAD
    def attach_ontological_result(self, modelType: Model, data: dict, validate_model=True) -> None:
        if not data:
            self.log.warning('No ontological data provided. Ignoring...')
            return
=======
    def attach_ontological_result(self, request: ServiceRequest, modelType: Model, data: dict, validate_model=False,
                                  suffix='', classification=None) -> None:
>>>>>>> 88749f84

        # Service version will enforce validation when running in production
        if 'dev' not in self.service_attributes.version:
            validate_model = True

<<<<<<< HEAD
        # Append ontologies to collection to get appended after execution
        self.ontologies[modelType.__name__].append(
            modelType(data=data, ignore_extra_values=validate_model).as_primitives()
        )
=======
        # Properly distinguish between muliple Ontological Results of the same type
        if suffix and not suffix.startswith('_'):
            suffix = f'_{suffix}'

        filepath = os.path.join(
            self.working_directory,
            f'{request.sha256}_{request.task.service_name}_result_ontology_{modelType.__name__}{suffix}.json')
        open(filepath, 'w').write(modelType(data=data, ignore_extra_values=not validate_model).json)
        request.add_supplementary(path=filepath, name=filepath, description=filepath, classification=classification)
>>>>>>> 88749f84

    def _attach_service_meta_ontology(self, request: ServiceRequest) -> None:

        def preprocess_result_for_dump(sections, current_max, heur_tag_map):
            for section in sections:
                # Determine max classification of the overall result
                current_max = forge.get_classification().max_classification(section.classification, current_max)

                # Append tags associated to heuristcs raised by the service, if any
                if section.heuristic:
                    heur_tag_map[f'{self.name.upper()}.{section.heuristic.heur_id}'].update(section.tags)

                if section.subsections:
                    current_max, heur_tag_map = preprocess_result_for_dump(
                        section.subsections, current_max, heur_tag_map)

            return current_max, heur_tag_map

        max_result_classification, heur_tag_map = preprocess_result_for_dump(
            request.result.sections, request.task.service_default_result_classification, defaultdict(dict))

        # Required meta
        service_result = {
            'md5': request.md5,
            'sha1': request.sha1,
            'sha256': request.sha256,
            'type': request.file_type,
            'size': request.file_size,
            'filename': request.file_name,
            'date': request.task._service_started,
            'classification': max_result_classification,
            'service_name': request.task.service_name,
            'service_version': request.task.service_version,
            'service_tool_version': request.task.service_tool_version,
        }

        # Optional meta
        service_result.update(
            {
                'sid': request.sid,
                'submitted_classification': request.task.min_classification,
                'tags': []
            }
        )

<<<<<<< HEAD
        for type, data in self.ontologies.items():
            for i, dv in enumerate(data):
                ontology = {
                    'header': ResultOntology(service_result).as_primitives(),
                    f'{type}': dv
                }
                ontology_suffix = f'{type}_result_ontology_{i}.json'
                ontology_path = os.path.join(self.working_directory, ontology_suffix)
                open(ontology_path, 'w').write(json.dumps(ontology))
                attachment_name = f'{request.sha256}_{request.task.service_name}_{ontology_suffix}'
                request.add_supplementary(path=ontology_path, name=attachment_name, description=attachment_name,
                                          classification=max_result_classification)
=======
        try:
            ontology_path = os.path.join(self.working_directory, 'result_ontology.json')
            open(ontology_path, 'w').write(ResultOntology(service_result).json())
            request.add_supplementary(
                path=ontology_path, name=f'{request.sha256}_{request.task.service_name}_result_ontology_meta.json',
                description="Ontological Service Result Metadata", classification=max_result_classification)
        except Exception as e:
            self.log.error(f'An error occurred while compiling the result ontology: {e}. Discarding results..')

        # If the service raise heuristics, dump them into a separate file for analysis
        try:
            heuristic_dump = os.path.join(self.working_directory, 'heuristic_dump.json')
            open(heuristic_dump, 'w').write(json.dumps(heur_tag_map))
            request.add_supplementary(
                path=heuristic_dump, name=f'{request.file_name}_{request.task.service_name}_heuristic_dump.json',
                description="Heuristic Dump", classification=max_result_classification)
        except Exception as e:
            self.log.error(f'An error occurred while compiling the result ontology: {e}. Discarding results..')
>>>>>>> 88749f84

    # Only relevant for services using updaters (reserving 'updates' as the defacto container name)
    def _download_rules(self):
        url_base = f"http://{self.dependencies['updates']['host']}:{self.dependencies['updates']['port']}/"
        headers = {
            'X_APIKEY': self.dependencies['updates']['key']
        }

        # Check if there are new signatures
        retries = 0
        while True:
            resp = requests.get(url_base + 'status')
            resp.raise_for_status()
            status = resp.json()
            if self.update_time is not None and self.update_time >= status['local_update_time']:
                self.log.info(f"There are no new signatures. ({self.update_time} >= {status['local_update_time']})")
                return
            if status['download_available']:
                self.log.info("A signature update is available, downloading new signatures...")
                break
            self.log.warning('Waiting on update server availability...')
            time.sleep(min(5**retries, 30))
            retries += 1

        # Dedicated directory for updates
        if not os.path.exists(UPDATES_DIR):
            os.mkdir(UPDATES_DIR)

        # Download the current update
        temp_directory = tempfile.mkdtemp(dir=UPDATES_DIR)
        buffer_handle, buffer_name = tempfile.mkstemp()

        old_rules_list = self.rules_list
        try:
            with os.fdopen(buffer_handle, 'wb') as buffer:
                resp = requests.get(url_base + 'tar', headers=headers)
                resp.raise_for_status()
                for chunk in resp.iter_content(chunk_size=1024):
                    buffer.write(chunk)

            tar_handle = tarfile.open(buffer_name)
            tar_handle.extractall(temp_directory)
            self.update_time = status['local_update_time']
            self.rules_directory, temp_directory = temp_directory, self.rules_directory
            # Try to load the rules into the service before declaring we're using these rules moving forward
            temp_hash = self._gen_rules_hash()
            self._clear_rules()
            self._load_rules()
            self.rules_hash = temp_hash
        except Exception as e:
            # Should something happen, we should revert to the old set and log the exception
            self.log.error(f'Error occurred while updating signatures: {e}. Reverting to the former signature set.')
            self.rules_directory, temp_directory = temp_directory, self.rules_directory
            # Clear rules that was added from the new set and reload old set
            self.rules_list = old_rules_list
            self._clear_rules()
            self._load_rules()
        finally:
            os.unlink(buffer_name)
            if temp_directory:
                self.log.info(f'Removing temp directory: {temp_directory}')
                shutil.rmtree(temp_directory, ignore_errors=True)

    # Generate the rules_hash and init rules_list based on the raw files in the rules_directory from updater
    def _gen_rules_hash(self) -> str:
        self.rules_list = [str(f) for f in Path(self.rules_directory).rglob("*") if os.path.isfile(str(f))]
        all_sha256s = [get_sha256_for_file(f) for f in self.rules_list]

        if len(all_sha256s) == 1:
            return all_sha256s[0][:7]

        return hashlib.sha256(' '.join(sorted(all_sha256s)).encode('utf-8')).hexdigest()[:7]

    # Clear all rules from the service; should be followed by a _load_rule()
    def _clear_rules(self) -> None:
        pass

    # Use the rules_list to setup rules-use for the service
    def _load_rules(self) -> None:
        raise NotImplementedError<|MERGE_RESOLUTION|>--- conflicted
+++ resolved
@@ -214,36 +214,20 @@
             self._working_directory = tempfile.mkdtemp(dir=temp_dir)
         return self._working_directory
 
-<<<<<<< HEAD
     def attach_ontological_result(self, modelType: Model, data: dict, validate_model=True) -> None:
         if not data:
             self.log.warning('No ontological data provided. Ignoring...')
             return
-=======
-    def attach_ontological_result(self, request: ServiceRequest, modelType: Model, data: dict, validate_model=False,
-                                  suffix='', classification=None) -> None:
->>>>>>> 88749f84
 
         # Service version will enforce validation when running in production
         if 'dev' not in self.service_attributes.version:
             validate_model = True
 
-<<<<<<< HEAD
         # Append ontologies to collection to get appended after execution
         self.ontologies[modelType.__name__].append(
             modelType(data=data, ignore_extra_values=validate_model).as_primitives()
         )
-=======
-        # Properly distinguish between muliple Ontological Results of the same type
-        if suffix and not suffix.startswith('_'):
-            suffix = f'_{suffix}'
-
-        filepath = os.path.join(
-            self.working_directory,
-            f'{request.sha256}_{request.task.service_name}_result_ontology_{modelType.__name__}{suffix}.json')
-        open(filepath, 'w').write(modelType(data=data, ignore_extra_values=not validate_model).json)
-        request.add_supplementary(path=filepath, name=filepath, description=filepath, classification=classification)
->>>>>>> 88749f84
+
 
     def _attach_service_meta_ontology(self, request: ServiceRequest) -> None:
 
@@ -289,7 +273,6 @@
             }
         )
 
-<<<<<<< HEAD
         for type, data in self.ontologies.items():
             for i, dv in enumerate(data):
                 ontology = {
@@ -302,26 +285,7 @@
                 attachment_name = f'{request.sha256}_{request.task.service_name}_{ontology_suffix}'
                 request.add_supplementary(path=ontology_path, name=attachment_name, description=attachment_name,
                                           classification=max_result_classification)
-=======
-        try:
-            ontology_path = os.path.join(self.working_directory, 'result_ontology.json')
-            open(ontology_path, 'w').write(ResultOntology(service_result).json())
-            request.add_supplementary(
-                path=ontology_path, name=f'{request.sha256}_{request.task.service_name}_result_ontology_meta.json',
-                description="Ontological Service Result Metadata", classification=max_result_classification)
-        except Exception as e:
-            self.log.error(f'An error occurred while compiling the result ontology: {e}. Discarding results..')
-
-        # If the service raise heuristics, dump them into a separate file for analysis
-        try:
-            heuristic_dump = os.path.join(self.working_directory, 'heuristic_dump.json')
-            open(heuristic_dump, 'w').write(json.dumps(heur_tag_map))
-            request.add_supplementary(
-                path=heuristic_dump, name=f'{request.file_name}_{request.task.service_name}_heuristic_dump.json',
-                description="Heuristic Dump", classification=max_result_classification)
-        except Exception as e:
-            self.log.error(f'An error occurred while compiling the result ontology: {e}. Discarding results..')
->>>>>>> 88749f84
+
 
     # Only relevant for services using updaters (reserving 'updates' as the defacto container name)
     def _download_rules(self):
