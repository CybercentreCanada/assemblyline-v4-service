from __future__ import annotations
import shutil
from typing import Optional, Any, Tuple, List
import typing
import os
import logging
import time
import json
import tempfile
import string
import random
import tarfile
import threading
import subprocess
from http.server import BaseHTTPRequestHandler, ThreadingHTTPServer
from contextlib import contextmanager
from passlib.hash import bcrypt
from zipfile import ZipFile, BadZipFile

from assemblyline.common import forge, log as al_log
from assemblyline.common.isotime import epoch_to_iso, now_as_iso
from assemblyline.common.identify import zip_ident
from assemblyline.odm.messages.changes import Operation, ServiceChange, SignatureChange
from assemblyline.remote.datatypes.events import EventSender, EventWatcher

from assemblyline_client import Client, get_client
from assemblyline_core.server_base import ThreadedCoreBase, ServiceStage
from assemblyline.odm.models.service import Service, UpdateSource
from assemblyline.remote.datatypes.hash import Hash
from assemblyline.common.security import get_random_password, get_password_hash
from assemblyline.remote.datatypes.lock import Lock
from assemblyline.odm.models.user import User
from assemblyline.odm.models.user_settings import UserSettings

from assemblyline_v4_service.updater.helper import url_download, git_clone_repo, SkipSource


if typing.TYPE_CHECKING:
    import redis
    from assemblyline.odm.models.config import Config
    from assemblyline.datastore.helper import AssemblylineDatastore
    RedisType = redis.Redis[typing.Any]

SERVICE_PULL_INTERVAL = 1200
SERVICE_NAME = os.getenv('AL_SERVICE_NAME', 'service')

CONFIG_HASH_KEY = 'config_hash'
SOURCE_UPDATE_TIME_KEY = 'update_time'
LOCAL_UPDATE_TIME_KEY = 'local_update_time'
SOURCE_EXTRA_KEY = 'source_extra'
SOURCE_STATUS_KEY = 'status'
UI_SERVER = os.getenv('UI_SERVER', 'https://nginx')
UI_SERVER_ROOT_CA = os.environ.get('UI_SERVER_ROOT_CA', '/etc/assemblyline/ssl/al_root-ca.crt')
UPDATER_DIR = os.getenv('UPDATER_DIR', os.path.join(tempfile.gettempdir(), 'updater'))
UPDATER_API_ROLES = ['signature_import', 'signature_download', 'signature_view', 'safelist_manage', 'apikey_access']

classification = forge.get_classification()


@contextmanager
def temporary_api_key(ds: AssemblylineDatastore, user_name: str, permissions=('R', 'W')):
    """Creates a context where a temporary API key is available."""
    with Lock(f'user-{user_name}', timeout=10):
        name = ''.join(random.choices(string.ascii_lowercase, k=20))
        random_pass = get_random_password(length=48)
        user = ds.user.get(user_name)
        user.apikeys[name] = {
            "password": bcrypt.hash(random_pass),
            "acl": permissions,
            "roles": UPDATER_API_ROLES
        }
        ds.user.save(user_name, user)

    try:
        yield f"{name}:{random_pass}"
    finally:
        with Lock(f'user-{user_name}', timeout=10):
            user = ds.user.get(user_name)
            user.apikeys.pop(name)
            ds.user.save(user_name, user)


class ServiceUpdater(ThreadedCoreBase):
    def __init__(self, logger: logging.Logger = None,
                 shutdown_timeout: float = None, config: Config = None,
                 datastore: AssemblylineDatastore = None,
                 redis: RedisType = None, redis_persist: RedisType = None,
                 default_pattern=".*"):

        self.updater_type = os.environ['SERVICE_PATH'].split('.')[-1].lower()
        self.default_pattern = default_pattern

        if not logger:
            al_log.init_logging(f'updater.{self.updater_type}', log_level=os.environ.get('LOG_LEVEL', "WARNING"))
            logger = logging.getLogger(f'assemblyline.updater.{self.updater_type}')

        super().__init__(f'assemblyline.{SERVICE_NAME}_updater', logger=logger, shutdown_timeout=shutdown_timeout,
                         config=config, datastore=datastore, redis=redis,
                         redis_persist=redis_persist)

        self.update_data_hash = Hash(f'service-updates-{SERVICE_NAME}', self.redis_persist)
        self._update_dir = None
        self._update_tar = None
        self._time_keeper = None
        self._service: Optional[Service] = None
        self.event_sender = EventSender('changes.services',
                                        host=self.config.core.redis.nonpersistent.host,
                                        port=self.config.core.redis.nonpersistent.port)

        self.service_change_watcher = EventWatcher(self.redis, deserializer=ServiceChange.deserialize)
        self.service_change_watcher.register(f'changes.services.{SERVICE_NAME}', self._handle_service_change_event)

        self.signature_change_watcher = EventWatcher(self.redis, deserializer=SignatureChange.deserialize)
        self.signature_change_watcher.register(f'changes.signatures.{SERVICE_NAME.lower()}',
                                               self._handle_signature_change_event)

        self.source_update_watcher = EventWatcher(self.redis)
        self.source_update_watcher.register(f'changes.sources.{SERVICE_NAME.lower()}',
                                            self._handle_source_update_event)

        # A event flag that gets set when an update should be run for
        # reasons other than it being the regular interval (eg, change in signatures)
        self.source_update_flag = threading.Event()
        self.local_update_flag = threading.Event()
        self.local_update_start = threading.Event()

        self._current_source: str = None

        # Load threads
        self._internal_server = None
        self.expected_threads = {
            'Sync Service Settings': self._sync_settings,
            'Outward HTTP Server': self._run_http,
            'Internal HTTP Server': self._run_internal_http,
            'Run source updates': self._run_source_updates,
            'Run local updates': self._run_local_updates,
        }
        # Only used by updater with 'generates_signatures: false'
        self.latest_updates_dir = os.path.join(UPDATER_DIR, 'latest_updates')
        if not os.path.exists(self.latest_updates_dir):
            os.makedirs(self.latest_updates_dir)

        # SSL configuration to UI_SERVER
        self.verify = None if not os.path.exists(UI_SERVER_ROOT_CA) else UI_SERVER_ROOT_CA

    def trigger_update(self):
        self.source_update_flag.set()

    def update_directory(self):
        return self._update_dir

    def update_tar(self):
        return self._update_tar

    def get_active_config_hash(self) -> int:
        return self.update_data_hash.get(CONFIG_HASH_KEY) or 0

    def set_active_config_hash(self, config_hash: int):
        self.update_data_hash.set(CONFIG_HASH_KEY, config_hash)

    def get_scheduled_update_time(self) -> float:
        return self.update_data_hash.get(SOURCE_UPDATE_TIME_KEY) or 0

    def set_scheduled_update_time(self, update_time):
        return self.update_data_hash.set(SOURCE_UPDATE_TIME_KEY, update_time)

    def get_source_update_time(self) -> float:
        return self.update_data_hash.get(f"{self._current_source}.{SOURCE_UPDATE_TIME_KEY}") or 0

    def set_source_update_time(self, update_time: float):
        self.update_data_hash.set(f"{self._current_source}.{SOURCE_UPDATE_TIME_KEY}", update_time)

    def get_source_extra(self) -> dict[str, Any]:
        return self.update_data_hash.get(f"{self._current_source}.{SOURCE_EXTRA_KEY}") or {}

    def set_source_extra(self, extra_data: dict[str, Any]):
        self.update_data_hash.set(f"{self._current_source}.{SOURCE_EXTRA_KEY}", extra_data)

    def get_local_update_time(self) -> float:
        if self._time_keeper:
            return os.path.getctime(self._time_keeper)
        return 0

    def status(self):
        return {
            'local_update_time': self.get_local_update_time(),
            'download_available': self._update_dir is not None,
            '_directory': self._update_dir,
            '_tar': self._update_tar,
        }

    def stop(self):
        super().stop()
        self.signature_change_watcher.stop()
        self.service_change_watcher.stop()
        self.source_update_watcher.stop()
        self.source_update_flag.set()
        self.local_update_flag.set()
        self.local_update_start.set()
        if self._internal_server:
            self._internal_server.shutdown()

    def try_run(self):
        self.signature_change_watcher.start()
        self.service_change_watcher.start()
        self.source_update_watcher.start()
        self.maintain_threads(self.expected_threads)

    def _run_internal_http(self):
        """run backend insecure http server

        A small inprocess server to syncronize info between gunicorn and the updater daemon.
        This HTTP server is not safe for exposing externally, but fine for IPC.
        """
        them = self

        class Handler(BaseHTTPRequestHandler):
            def do_GET(self):
                self.send_response(200)
                self.send_header("Content-type", "application/json")
                self.end_headers()
                self.wfile.write(json.dumps(them.status()).encode())

            def log_error(self, format: str, *args: Any):
                them.log.info(format % args)

            def log_message(self, format: str, *args: Any):
                them.log.debug(format % args)

        self._internal_server = ThreadingHTTPServer(('0.0.0.0', 9999), Handler)
        self._internal_server.serve_forever()

    def _run_http(self):
        # Start a server for our http interface in a separate process
        my_env = os.environ.copy()
        proc = subprocess.Popen(["gunicorn", "assemblyline_v4_service.updater.app:app",
                                "--config=python:assemblyline_v4_service.updater.gunicorn_config"], env=my_env)
        while self.sleep(1):
            if proc.poll() is not None:
                break

        # If we have left the loop and the process is still alive, stop it.
        if proc.poll() is not None:
            proc.terminate()
            proc.wait()

    @staticmethod
    def config_hash(service: Service) -> int:
        if service is None:
            return 0
        return hash(json.dumps(service.update_config.as_primitives()))

    def _handle_source_update_event(self, data: list[str]):
        # Received an event regarding a change to source
        self.log.info(f'Triggered to update the following: {data}')
        self.do_source_update(self._service, specific_sources=data)
        self.local_update_flag.set()

    def _handle_signature_change_event(self, data: SignatureChange):
        self.local_update_flag.set()

    def _handle_service_change_event(self, data: ServiceChange):
        if data.operation == Operation.Modified:
            self._pull_settings()

    def _sync_settings(self):
        # Download the service object from datastore
        self._service = self.datastore.get_service_with_delta(SERVICE_NAME)

        while self.sleep(SERVICE_PULL_INTERVAL):
            self._pull_settings()

    def _pull_settings(self):
        # Download the service object from datastore
        self._service = self.datastore.get_service_with_delta(SERVICE_NAME)

        # If the update configuration for the service has changed, trigger an update
        if self.config_hash(self._service) != self.get_active_config_hash():
            self.source_update_flag.set()

    def push_status(self, state: str, message: str):
        # Push current state of updater with source
        self.log.debug(f"Pushing state for {self._current_source}: [{state}] {message}")
        self.update_data_hash.set(key=f'{self._current_source}.{SOURCE_STATUS_KEY}',
                                  value=dict(state=state, message=message, ts=now_as_iso()))

    def do_local_update(self) -> None:
        old_update_time = self.get_local_update_time()
        if not os.path.exists(UPDATER_DIR):
            os.makedirs(UPDATER_DIR)

        _, time_keeper = tempfile.mkstemp(prefix="time_keeper_", dir=UPDATER_DIR)
        if self._service.update_config.generates_signatures:
            output_directory = tempfile.mkdtemp(prefix="update_dir_", dir=UPDATER_DIR)

            self.log.info("Setup service account.")
            username = self.ensure_service_account()
            self.log.info("Create temporary API key.")
            with temporary_api_key(self.datastore, username) as api_key:
                self.log.info(f"Connecting to Assemblyline API: {UI_SERVER}")
                al_client = get_client(UI_SERVER, apikey=(username, api_key), verify=self.verify)

                # Check if new signatures have been added
                self.log.info("Check for new signatures.")
                if al_client.signature.update_available(
                        since=epoch_to_iso(old_update_time) or '', sig_type=self.updater_type)['update_available']:
                    self.log.info("An update is available for download from the datastore")

                    self.log.debug(f"{self.updater_type} update available since {epoch_to_iso(old_update_time) or ''}")

                    extracted_zip = False
                    attempt = 0

                    # Sometimes a zip file isn't always returned, will affect service's use of signature source. Patience..
                    while not extracted_zip and attempt < 5:
                        temp_zip_file = os.path.join(output_directory, 'temp.zip')
                        al_client.signature.download(
                            output=temp_zip_file,
                            query=f"type:{self.updater_type} AND (status:NOISY OR status:DEPLOYED)")

                        self.log.debug(f"Downloading update to {temp_zip_file}")
                        if os.path.exists(temp_zip_file) and os.path.getsize(temp_zip_file) > 0:
                            self.log.debug(
                                f"File type ({os.path.getsize(temp_zip_file)}B): {zip_ident(temp_zip_file, 'unknown')}")
                            try:
                                with ZipFile(temp_zip_file, 'r') as zip_f:
                                    zip_f.extractall(output_directory)
                                    extracted_zip = True
                                    self.log.info("Zip extracted.")
                            except BadZipFile:
                                attempt += 1
                                self.log.warning(f"[{attempt}/5] Bad zip. Trying again after 30s...")
                                time.sleep(30)
                            except Exception as e:
                                self.log.error(f'Problem while extracting signatures to disk: {e}')
                                break

                            os.remove(temp_zip_file)

                    if extracted_zip:
                        self.log.info("New ruleset successfully downloaded and ready to use")
                        self.serve_directory(output_directory, time_keeper)
                    else:
                        self.log.error("Signatures aren't saved to disk.")
                        shutil.rmtree(output_directory, ignore_errors=True)
                        if os.path.exists(time_keeper):
                            os.unlink(time_keeper)
                else:
                    self.log.info("No signature updates available.")
                    shutil.rmtree(output_directory, ignore_errors=True)
                    if os.path.exists(time_keeper):
                        os.unlink(time_keeper)
        else:
            output_directory = self.prepare_output_directory()
            self.serve_directory(output_directory, time_keeper)

    def do_source_update(self, service: Service, specific_sources: list[str] = []) -> None:
        self.log.info(f"Connecting to Assemblyline API: {UI_SERVER}...")
        run_time = time.time()
        username = self.ensure_service_account()
        with temporary_api_key(self.datastore, username) as api_key:
            with tempfile.TemporaryDirectory() as update_dir:
                al_client = get_client(UI_SERVER, apikey=(username, api_key), verify=self.verify)
                self.log.info("Connected!")

                # Parse updater configuration
                previous_hashes: dict[str, dict[str, str]] = self.get_source_extra()
                sources: dict[str, UpdateSource] = {_s['name']: _s for _s in service.update_config.sources}
                files_sha256: dict[str, dict[str, str]] = {}

                # Go through each source and download file
                for source_name, source_obj in sources.items():
                    # Set current source for pushing state to UI
                    self._current_source = source_name
                    old_update_time = self.get_source_update_time()
                    if specific_sources and source_name not in specific_sources:
                        # Parameter is used to determine if you want to update a specific source only
                        # Otherwise, assume we want to update all sources
                        continue

                    self.push_status("UPDATING", "Starting..")
                    source = source_obj.as_primitives()
                    uri: str = source['uri']
                    default_classification = source.get('default_classification', classification.UNRESTRICTED)
                    try:
                        self.push_status("UPDATING", "Pulling..")

                        # Pull sources from external locations (method depends on the URL)
                        files = git_clone_repo(source, old_update_time, self.default_pattern, self.log, update_dir)

                        # As not all services end with .git, we rely on the exception thrown by git_clone which sets (files is None)
                        # to determine if its a valid git repo or not.
                        if (files is None) and (not uri.endswith('.git')):
                            files = url_download(source, old_update_time, self.log, update_dir)

                        # Add to collection of sources for caching purposes
                        self.log.info(f"Found new {self.updater_type} rule files to process for {source_name}!")
                        validated_files = list()
                        for file, sha256 in files:
                            files_sha256.setdefault(source_name, {})
                            if previous_hashes.get(source_name, {}).get(file, None) != sha256 and self.is_valid(file):
                                files_sha256[source_name][file] = sha256
                                validated_files.append((file, sha256))

                        self.push_status("UPDATING", "Importing..")
                        # Import into Assemblyline
                        self.import_update(validated_files, al_client, source_name, default_classification)
                        self.push_status("DONE", "Signature(s) Imported.")

                    except SkipSource:
                        # This source hasn't changed, no need to re-import into Assemblyline
                        self.log.info(f'No new {self.updater_type} rule files to process for {source_name}')
                        if source_name in previous_hashes:
                            files_sha256[source_name] = previous_hashes[source_name]
                        self.push_status("DONE", "Skipped.")
                    except Exception as e:
                        self.push_status("ERROR", str(e))
                        continue

                    self.set_source_update_time(run_time)
                    self.set_source_extra(files_sha256)
        self.set_active_config_hash(self.config_hash(service))
        self.local_update_flag.set()

    # Define to determine if file is a valid signature file
    def is_valid(self, file_path) -> bool:
        return True

    # Define how your source update gets imported into Assemblyline
    def import_update(self, files_sha256: List[Tuple[str, str]], client: Client, source_name: str,
                      default_classification=None):
        raise NotImplementedError()

    # Define how to prepare the output directory before being served, must return the path of the directory to serve.
    def prepare_output_directory(self) -> str:
        output_directory = tempfile.mkdtemp()
        shutil.copytree(self.latest_updates_dir, output_directory, dirs_exist_ok=True)
        return output_directory

    def _run_source_updates(self):
        # Wait until basic data is loaded
        while self._service is None and self.sleep(1):
            pass
        if not self._service:
            return
        self.log.info("Service info loaded")

        try:
            self.log.info("Checking for in cluster update cache")
            self.do_local_update()
            self._service_stage_hash.set(SERVICE_NAME, ServiceStage.Running)
            self.event_sender.send(SERVICE_NAME, {'operation': Operation.Modified, 'name': SERVICE_NAME})
        except Exception:
            self.log.exception('An error occurred loading cached update files. Continuing.')
        self.local_update_start.set()

        # Go into a loop running the update whenever triggered or its time to
        while self.running:
            # Stringify and hash the the current update configuration
            service = self._service
            update_interval = service.update_config.update_interval_seconds

            # Is it time to update yet?
            if time.time() - self.get_scheduled_update_time() < update_interval and not self.source_update_flag.is_set():
                self.source_update_flag.wait(60)
                continue

            if not self.running:
                return

            # With temp directory
            self.source_update_flag.clear()
            self.log.info('Calling update function...')
            # Run update function
            # noinspection PyBroadException
            try:
                self.do_source_update(service=service)
                self.set_scheduled_update_time(update_time=time.time())
            except Exception:
                self.log.exception('An error occurred running the update. Will retry...')
                self.source_update_flag.set()
                self.sleep(60)
                continue

    def serve_directory(self, new_directory: str, new_time: str):
        self.log.info("Update finished with new data.")
        new_tar = ''
        try:
            # Tar update directory
            _, new_tar = tempfile.mkstemp(prefix="signatures_", dir=UPDATER_DIR, suffix='.tar.bz2')
            tar_handle = tarfile.open(new_tar, 'w:bz2')
            tar_handle.add(new_directory, '/')
            tar_handle.close()

            # swap update directory with old one
            self._update_dir, new_directory = new_directory, self._update_dir
            self._update_tar, new_tar = new_tar, self._update_tar
            self._time_keeper, new_time = new_time, self._time_keeper
            self.log.info(f"Now serving: {self._update_dir} and {self._update_tar} ({self.get_local_update_time()})")
        finally:
            if new_tar and os.path.exists(new_tar):
                self.log.info(f"Remove old tar file: {new_tar}")
                time.sleep(3)
                os.unlink(new_tar)
            if new_directory and os.path.exists(new_directory):
                self.log.info(f"Remove old directory: {new_directory}")
                shutil.rmtree(new_directory, ignore_errors=True)
            if new_time and os.path.exists(new_time):
                self.log.info(f"Remove old time keeper file: {new_time}")
                os.unlink(new_time)

            # Cleanup old timekeepers/tars from unexpected termination(s) on persistent storage
            [os.unlink(os.path.join(UPDATER_DIR, file)) for file in os.listdir(UPDATER_DIR)
             if not self._update_tar.endswith(file) and file.startswith('signatures_')]
            [os.unlink(os.path.join(UPDATER_DIR, file)) for file in os.listdir(UPDATER_DIR)
             if not self._time_keeper.endswith(file) and file.startswith('time_keeper_')]

    def _run_local_updates(self):
        # Wait until basic data is loaded
        while self._service is None and self.sleep(1):
            pass
        if not self._service:
            return
        self.local_update_start.wait()

        # Go into a loop running the update whenever triggered or its time to
        while self.running:
            # Is it time to update yet?
            if not self.local_update_flag.is_set():
                self.local_update_flag.wait(60)
                continue

            if not self.running:
                return
            self.local_update_flag.clear()

            # With temp directory
            self.log.info('Updating local files...')
            # Run update function
            # noinspection PyBroadException
            try:
                self.do_local_update()
                if self._service_stage_hash.get(SERVICE_NAME) == ServiceStage.Update:
                    self._service_stage_hash.set(SERVICE_NAME, ServiceStage.Running)
                    self.event_sender.send(SERVICE_NAME, {'operation': Operation.Modified, 'name': SERVICE_NAME})
            except Exception:
                self.log.exception('An error occurred finding new local files. Will retry...')
                self.local_update_flag.set()
                self.sleep(60)
                continue

    def ensure_service_account(self):
        """Check that the update service account exists, if it doesn't, create it."""
        uname = 'update_service_account'
        user_obj = self.datastore.user.get_if_exists(uname)
        if user_obj and user_obj.roles:
            return uname

        user_data = User({
            "agrees_with_tos": "NOW",
            "classification": "RESTRICTED",
            "name": "Update Account",
            "password": get_password_hash(''.join(random.choices(string.ascii_letters, k=20))),
            "uname": uname,
            "type": ["custom"],
<<<<<<< HEAD
            "roles": UPDATER_API_ROLES
=======
            "roles": ['signature_import', 'signature_download', 'signature_view', 'safelist_manage', 'apikey_access']
>>>>>>> 97097744
        })
        self.datastore.user.save(uname, user_data)
        self.datastore.user_settings.save(uname, UserSettings())
        return uname<|MERGE_RESOLUTION|>--- conflicted
+++ resolved
@@ -563,11 +563,7 @@
             "password": get_password_hash(''.join(random.choices(string.ascii_letters, k=20))),
             "uname": uname,
             "type": ["custom"],
-<<<<<<< HEAD
             "roles": UPDATER_API_ROLES
-=======
-            "roles": ['signature_import', 'signature_download', 'signature_view', 'safelist_manage', 'apikey_access']
->>>>>>> 97097744
         })
         self.datastore.user.save(uname, user_data)
         self.datastore.user_settings.save(uname, UserSettings())
