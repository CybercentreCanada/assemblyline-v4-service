--- conflicted
+++ resolved
@@ -11,21 +11,12 @@
 import threading
 import subprocess
 import hashlib
-<<<<<<< HEAD
-from contextlib import contextmanager
-=======
 from io import BytesIO
->>>>>>> 0375a35c
 from queue import Queue
 from zipfile import ZipFile
 
 from assemblyline.common import forge, log as al_log
 from assemblyline.common.isotime import epoch_to_iso, now_as_iso
-<<<<<<< HEAD
-from assemblyline.common.identify import zip_ident
-from assemblyline.common.security import get_password_hash
-=======
->>>>>>> 0375a35c
 from assemblyline.odm.messages.changes import Operation, ServiceChange, SignatureChange
 from assemblyline.remote.datatypes.events import EventSender, EventWatcher
 
@@ -61,32 +52,6 @@
 classification = forge.get_classification()
 
 
-<<<<<<< HEAD
-@contextmanager
-def temporary_api_key(ds: AssemblylineDatastore, user_name: str, permissions=('R', 'W')):
-    """Creates a context where a temporary API key is available."""
-    with Lock(f'user-{user_name}', timeout=10):
-        name = ''.join(random.choices(string.ascii_lowercase, k=20))
-        random_pass = get_random_password(length=48)
-        user = ds.user.get(user_name)
-        user.apikeys[name] = {
-            "password": get_password_hash(random_pass),
-            "acl": permissions,
-            "roles": UPDATER_API_ROLES
-        }
-        ds.user.save(user_name, user)
-
-    try:
-        yield f"{name}:{random_pass}"
-    finally:
-        with Lock(f'user-{user_name}', timeout=10):
-            user = ds.user.get(user_name)
-            user.apikeys.pop(name)
-            ds.user.save(user_name, user)
-
-
-=======
->>>>>>> 0375a35c
 # A Queue derivative that respects uniqueness of items as well as order
 class UniqueQueue(Queue):
     # Put a new item in the queue
@@ -379,108 +344,6 @@
 
     def do_source_update(self, service: Service) -> None:
         run_time = time.time()
-<<<<<<< HEAD
-        username = self.ensure_service_account()
-        with temporary_api_key(self.datastore, username) as api_key:
-            with tempfile.TemporaryDirectory() as update_dir:
-                al_client = get_client(
-                    UI_SERVER, apikey=(username, api_key),
-                    verify=self.verify, datastore=self.datastore)
-                self.log.info("Connected!")
-
-                # Parse updater configuration
-                previous_hashes: dict[str, dict[str, str]] = self.get_source_extra()
-                sources: dict[str, UpdateSource] = {_s['name']: _s for _s in service.update_config.sources}
-                files_sha256: dict[str, dict[str, str]] = {}
-
-                # Map already visited URIs to download paths (avoid re-cloning/re-downloads)
-                seen_fetches = dict()
-
-                # Go through each source queued and download file
-                while self.update_queue.qsize():
-                    update_attempt = -1
-                    source_name = self.update_queue.get()
-                    while update_attempt < SOURCE_UPDATE_ATTEMPT_MAX_RETRY:
-                        # Introduce an exponential delay between each attempt
-                        time.sleep(SOURCE_UPDATE_ATTEMPT_DELAY_BASE**update_attempt)
-                        update_attempt += 1
-
-                        # Set current source for pushing state to UI
-                        self._current_source = source_name
-                        source_obj = sources[source_name]
-                        old_update_time = self.get_source_update_time()
-
-                        self.push_status("UPDATING", "Starting..")
-                        source = source_obj.as_primitives()
-                        uri: str = source['uri']
-                        default_classification = source.get('default_classification', classification.UNRESTRICTED)
-                        # Enable signature syncing if the source specifies it
-                        al_client.signature.sync = source.get('sync', False)
-
-                        try:
-                            self.push_status("UPDATING", "Pulling..")
-                            output = None
-                            seen_fetch = seen_fetches.get(uri)
-                            if seen_fetch == 'skipped':
-                                # Skip source if another source says nothing has changed
-                                raise SkipSource
-                            elif seen_fetch and os.path.exists(seen_fetch):
-                                # We've already fetched something from the same URI, re-use downloaded path
-                                self.log.info(f'Already visited {uri} in this run. Using cached download path..')
-                                output = seen_fetches[uri]
-                            else:
-                                # Pull sources from external locations (method depends on the URL)
-                                try:
-                                    # First we'll attempt by performing a Git clone
-                                    # (since not all services hint at being a repository in their URL),
-                                    output = git_clone_repo(source, old_update_time, self.log, update_dir)
-                                except SkipSource:
-                                    raise
-                                except Exception as git_ex:
-                                    # Should that fail, we'll attempt a direct-download using Python Requests
-                                    if not uri.endswith('.git'):
-                                        # Proceed with direct download, raise exception as required if necessary
-                                        output = url_download(source, old_update_time, self.log, update_dir)
-                                    else:
-                                        # Raise Git Exception
-                                        raise git_ex
-                                # Add output path to the list of seen fetches in this run
-                                seen_fetches[uri] = output
-
-                            files = filter_downloads(output, source['pattern'], self.default_pattern)
-
-                            # Add to collection of sources for caching purposes
-                            self.log.info(f"Found new {self.updater_type} rule files to process for {source_name}!")
-                            validated_files = list()
-                            for file, sha256 in files:
-                                files_sha256.setdefault(source_name, {})
-                                if previous_hashes.get(
-                                        source_name, {}).get(
-                                        file, None) != sha256 and self.is_valid(file):
-                                    files_sha256[source_name][file] = sha256
-                                    validated_files.append((file, sha256))
-
-                            self.push_status("UPDATING", "Importing..")
-                            # Import into Assemblyline
-                            self.import_update(validated_files, al_client, source_name, default_classification)
-                            self.push_status("DONE", "Signature(s) Imported.")
-                        except SkipSource:
-                            # This source hasn't changed, no need to re-import into Assemblyline
-                            self.log.info(f'No new {self.updater_type} rule files to process for {source_name}')
-                            if source_name in previous_hashes:
-                                files_sha256[source_name] = previous_hashes[source_name]
-                            seen_fetches[uri] = "skipped"
-                            self.push_status("DONE", "Skipped.")
-                            break
-                        except Exception as e:
-                            # There was an issue with this source, report and continue to the next
-                            self.log.error(f"Problem with {source['name']}: {e}")
-                            self.push_status("ERROR", str(e))
-                            continue
-
-                        self.set_source_update_time(run_time)
-                        self.set_source_extra(files_sha256)
-=======
         with tempfile.TemporaryDirectory() as update_dir:
             # Parse updater configuration
             previous_hashes: dict[str, dict[str, str]] = self.get_source_extra()
@@ -565,7 +428,6 @@
                             files_sha256[source_name] = previous_hashes[source_name]
                         seen_fetches[uri] = "skipped"
                         self.push_status("DONE", "Skipped.")
->>>>>>> 0375a35c
                         break
                     except Exception as e:
                         # There was an issue with this source, report and continue to the next
